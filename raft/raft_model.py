# RAFT's main model class

import os
import os.path as osp
import sys
import numpy as np
import matplotlib.pyplot as plt
from matplotlib import cm

import moorpy as mp
import pyhams.pyhams     as ph
import raft.member2pnl as pnl
import raft.raft_fowt  as fowt
from raft.helpers import *

#import F6T1RNA as structural    # import turbine structural model functions

# reload the libraries each time in case we make any changes
from importlib import reload
mp     = reload(mp)
ph     = reload(ph)
pnl    = reload(pnl)
FOWT   = reload(fowt).FOWT


class Model():


    def __init__(self, design, BEM=None, nTurbines=1, w=[], depth=300):
        '''
        Empty frequency domain model initialization function

        design : dict
            Dictionary of all the design info from turbine to platform to moorings
        nTurbines
            could in future be used to set up any number of identical turbines
        '''

        self.fowtList = []
        self.coords = []

        self.nDOF = 0  # number of DOFs in system


    # ----- process turbine information -----------------------------------------
    # No processing actually needed yet - we pass the dictionary directly to RAFT.


    # ----- process platform information ----------------------------------------
    # No processing actually needed yet - we pass the dictionary directly to RAFT.


        # ----- process mooring information ----------------------------------------------

        self.ms = mp.System()

        self.ms.parseYAML(design['mooring'])
        
        
        self.potModMaster = getFromDict(design, 'potModMaster', dtype=int, default=0)
        self.dlsMax = getFromDict(design, 'dlsMax', default=5.0)
        for mi in design['platform']['members']:
            mi['dlsMax'] = self.dlsMax
            if self.potModMaster==1:
                mi['potMod'] = False
            elif self.potModMaster==2:
                mi['potMod'] = True
            
        design['turbine']['tower']['dlsMax'] = self.dlsMax
        
        self.XiStart = getFromDict(design, 'XiStart', default=0.1)
        self.nIter = getFromDict(design, 'nIter', default=15)
        

        self.depth = depth

        # If you're modeling OC3 spar, for example, import the manual yaw stiffness needed by the bridle config
        if 'yaw stiffness' in design['turbine']:
            self.yawstiff = design['turbine']['yaw stiffness']
        else:
            self.yawstiff = 0

        # analysis frequency array
        if len(w)==0:
            w = np.arange(.05, 3, 0.05)  # angular frequencies tp analyze (rad/s)

        self.w = np.array(w)
        self.nw = len(w)  # number of frequencies

        self.k = np.zeros(self.nw)  # wave number
        for i in range(self.nw):
            self.k[i] = waveNumber(self.w[i], self.depth)
        
        # set up the FOWT here  <<< only set for 1 FOWT for now <<<
        self.fowtList.append(FOWT(design, w=self.w, mpb=self.ms.bodyList[0], depth=depth))
        self.coords.append([0.0,0.0])
        self.nDOF += 6

        self.ms.bodyList[0].type = -1  # need to make sure it's set to a coupled type
<<<<<<< HEAD

        self.ms.initialize()  # reinitialize the mooring system to ensure all things are tallied properly etc.
=======
>>>>>>> ceae22fa

        try:
            self.ms.initialize()  # reinitialize the mooring system to ensure all things are tallied properly etc.
        except Exception as e:
            raise RuntimeError('An error occured when initializing the mooring system: '+e.message)
        
        self.results = {}     # dictionary to hold all results from the model
        

    def addFOWT(self, fowt, xy0=[0,0]):
        '''adds an already set up FOWT to the frequency domain model solver.'''

        self.fowtList.append(fowt)
        self.coords.append(xy0)
        self.nDOF += 6

        # would potentially need to add a mooring system body for it too <<<


    def setEnv(self, Hs=8, Tp=12, spectrum='unit', V=10, beta=0, Fthrust=0):

        self.env = Env()
        self.env.Hs       = Hs
        self.env.Tp       = Tp
        self.env.spectrum = spectrum
        self.env.V        = V
        self.env.beta     = beta
        self.Fthrust      = Fthrust

        for fowt in self.fowtList:
            fowt.setEnv(Hs=Hs, Tp=Tp, V=V, spectrum=spectrum, beta=beta, Fthrust=Fthrust)


    def calcSystemProps(self):
        '''This gets the various static/constant calculations of each FOWT done.'''

        for fowt in self.fowtList:
            fowt.calcBEM()
            fowt.calcStatics()
            fowt.calcHydroConstants()
            fowt.calcTurbineConstants()
            #fowt.calcDynamicConstants()

        # First get mooring system characteristics about undisplaced platform position (useful for baseline and verification)
        try: 
            self.C_moor0 = self.ms.getCoupledStiffness(lines_only=True)                             # this method accounts for eqiuilibrium of free objects in the system
            self.F_moor0 = self.ms.getForces(DOFtype="coupled", lines_only=True)
        except Exception as e:
            raise RuntimeError('An error occured when getting linearized mooring properties in undisplaced state: '+e.message)

        self.results['properties'] = {}   # signal this data is available by adding a section to the results dictionary
        
        
    
    def calcMooringAndOffsets(self):
        '''Calculates mean offsets and linearized mooring properties for the current load case.
        setEnv and calcSystemProps must be called first.  This will ultimately become a method for solving mean operating point.
        '''


        # apply any mean aerodynamic and hydrodynamic loads
        F_PRP = self.fowtList[0].F_aero0# + self.fowtList[0].F_hydro0   
        self.ms.bodyList[0].f6Ext = np.array(F_PRP)


        # Now find static equilibrium offsets of platform and get mooring properties about that point
        # (This assumes some loads have been applied)
        #self.ms.display=2

        try:
            self.ms.solveEquilibrium3(DOFtype="both", tol=-0.01) #, rmsTol=1.0E-5)     # get the system to its equilibrium
        except Exception as e:     #mp.MoorPyError
            print('An error occured when solving system equilibrium: '+e.message)
            #raise RuntimeError('An error occured when solving unloaded equilibrium: '+error.message)
            
        # ::: a loop could be added here for an array :::
        fowt = self.fowtList[0]

        # range of DOFs for the current turbine ... i1 = 0, i2 = 6
        
        print("Equilibrium'3' platform positions/rotations:")
        printVec(self.ms.bodyList[0].r6)

        r6eq = self.ms.bodyList[0].r6

        #self.ms.plot()

        print("Surge: {:.2f}".format(r6eq[0]))
        print("Pitch: {:.2f}".format(r6eq[4]*180/np.pi))

        try:
            C_moor = self.ms.getCoupledStiffness(lines_only=True)
            F_moor = self.ms.getForces(DOFtype="coupled", lines_only=True)    # get net forces and moments from mooring lines on Body
        except Exception as e:
            raise RuntimeError('An error occured when getting linearized mooring properties in offset state: '+e.message)
            
        # manually add yaw spring stiffness as compensation until bridle (crow foot) configuration is added
        C_moor[5,5] += self.yawstiff

        self.C_moor = C_moor
        self.F_moor = F_moor

        # store results
        self.results['means'] = {}   # signal this data is available by adding a section to the results dictionary
        self.results['means']['aero force'  ] = self.fowtList[0].F_aero0
        self.results['means']['platform offset'  ] = r6eq
        self.results['means']['mooring force'    ] = F_moor
        self.results['means']['fairlead tensions'] = np.array([np.linalg.norm(self.ms.pointList[id-1].getForces()) for id in self.ms.bodyList[0].attachedP])
        
    
    

    def solveEigen(self):
        '''finds natural frequencies of system'''


        # total system coefficient arrays
        M_tot = np.zeros([self.nDOF,self.nDOF])       # total mass and added mass matrix [kg, kg-m, kg-m^2]
        C_tot = np.zeros([self.nDOF,self.nDOF])       # total stiffness matrix [N/m, N, N-m]


        # add in mooring stiffness from MoorPy system
        C_tot = np.array(self.C_moor0)

        # ::: a loop could be added here for an array :::
        fowt = self.fowtList[0]

        # range of DOFs for the current turbine
        i1 = 0
        i2 = 6

        # add fowt's terms to system matrices (BEM arrays are not yet included here)
        M_tot[i1:i2] += fowt.M_struc + fowt.A_hydro_morison   # mass
        C_tot[i1:i2] += fowt.C_struc + fowt.C_hydro           # stiffness

        # calculate natural frequencies (using eigen analysis to get proper values for pitch and roll - otherwise would need to base about CG if using diagonal entries only)
        eigenvals, eigenvectors = np.linalg.eig(np.matmul(np.linalg.inv(M_tot), C_tot))   # <<< need to sort this out so it gives desired modes, some are currently a bit messy

        if any(eigenvals <= 0.0):
            raise RuntimeError("Error: zero or negative system eigenvalues detected.")

        # sort to normal DOF order based on which DOF is largest in each eigenvector
        ind_list = []
        for i in range(5,-1, -1):
            vec = np.abs(eigenvectors[i,:])  # look at each row (DOF) at a time (use reverse order to pick out rotational DOFs first)

            for j in range(6):               # now do another loop in case the index was claimed previously

                ind = np.argmax(vec)         # find the index of the vector with the largest value of the current DOF

                if ind in ind_list:          # if a previous vector claimed this DOF, set it to zero in this vector so that we look at the other vectors
                    vec[ind] = 0.0
                else:
                    ind_list.append(ind)     # if it hasn't been claimed before, assign this vector to the DOF
                    break

        ind_list.reverse()   # reverse the index list since we made it in reverse order

        fns = np.sqrt(eigenvals[ind_list])/2.0/np.pi   # apply sorting to eigenvalues and convert to natural frequency in Hz
        modes = eigenvectors[:,ind_list]               # apply sorting to eigenvectors

        print("natural frequencies from eigen values")
        printVec(fns)
        print("mode shapes from eigen values")
        printMat(modes)


        # alternative attempt to calculate natural frequencies based on diagonal entries (and taking pitch and roll about CG)
        if C_tot[0,0] == 0.0:
            zMoorx = 0.0
        else:
            zMoorx = C_tot[0,4]/C_tot[0,0]  # effective z elevation of mooring system reaction forces in x and y directions

        if C_tot[1,1] == 0.0:
            zMoory = 0.0
        else:
            zMoory = C_tot[1,3]/C_tot[1,1]

        zCG  = fowt.rCG_TOT[2]                    # center of mass in z
        zCMx = M_tot[0,4]/M_tot[0,0]              # effective z elevation of center of mass and added mass in x and y directions
        zCMy = M_tot[1,3]/M_tot[1,1]

        print("natural frequencies with added mass")
        fn = np.zeros(6)
        fn[0] = np.sqrt( C_tot[0,0] / M_tot[0,0] )/ 2.0/np.pi
        fn[1] = np.sqrt( C_tot[1,1] / M_tot[1,1] )/ 2.0/np.pi
        fn[2] = np.sqrt( C_tot[2,2] / M_tot[2,2] )/ 2.0/np.pi
        fn[5] = np.sqrt( C_tot[5,5] / M_tot[5,5] )/ 2.0/np.pi
        fn[3] = np.sqrt( (C_tot[3,3] + C_tot[1,1]*((zCMy-zMoory)**2 - zMoory**2) ) / (M_tot[3,3] - M_tot[1,1]*zCMy**2 ))/ 2.0/np.pi     # this contains adjustments to reflect rotation about the CG rather than PRP
        fn[4] = np.sqrt( (C_tot[4,4] + C_tot[0,0]*((zCMx-zMoorx)**2 - zMoorx**2) ) / (M_tot[4,4] - M_tot[0,0]*zCMx**2 ))/ 2.0/np.pi     # this contains adjustments to reflect rotation about the CG rather than PRP
        # note that the above lines use off-diagonal term rather than parallel axis theorem since rotation will not be exactly at CG due to effect of added mass
        printVec(fn)

                
        # store results
        self.results['eigen'] = {}   # signal this data is available by adding a section to the results dictionary
        self.results['eigen']['frequencies'] = fns
        self.results['eigen']['modes'      ] = modes
  

    def solveDynamics(self, tol=0.01, conv_plot=1, RAO_plot=1):
        '''After all constant parts have been computed, call this to iterate through remaining terms
        until convergence on dynamic response. Note that steady/mean quantities are excluded here.

        nIter = 2  # maximum number of iterations to allow
        '''
        
        nIter = int(self.nIter) + 1         # maybe think of a better name for the first nIter
        XiStart = self.XiStart
        
        # total system complex response amplitudes (this gets updated each iteration)
        XiLast = np.zeros([self.nDOF,self.nw], dtype=complex) + XiStart    # displacement and rotation complex amplitudes [m, rad]
        
        if conv_plot:
            fig, ax = plt.subplots(3,1,sharex=True)
            c = np.arange(nIter+1)      # adding 1 again here so that there are no RuntimeErrors
            c = cm.jet((c-np.min(c))/(np.max(c)-np.min(c)))      # set up colormap to use to plot successive iteration results

        # ::: a loop could be added here for an array :::
        fowt = self.fowtList[0]
        i1 = 0                                                # range of DOFs for the current turbine
        i2 = 6

        # sum up all linear (non-varying) matrices up front
        M_lin = fowt.A_aero + fowt.M_struc[:,:,None] + fowt.A_BEM + fowt.A_hydro_morison[:,:,None] # mass
        B_lin = fowt.B_aero + fowt.B_struc[:,:,None] + fowt.B_BEM                                  # damping
        C_lin = fowt.C_aero + fowt.C_struc   + self.C_moor        + fowt.C_hydro                   # stiffness
        F_lin = fowt.F_aero +                          fowt.F_BEM + fowt.F_hydro_iner              # excitation
        
        
        # start fixed point iteration loop for dynamics   <<< would a secant method solve be possible/better? <<<
        for iiter in range(nIter):
            
            # ::: re-zero some things that will be added to :::

            # total system coefficient arrays
            M_tot = np.zeros([self.nDOF,self.nDOF,self.nw])       # total mass and added mass matrix [kg, kg-m, kg-m^2]
            B_tot = np.zeros([self.nDOF,self.nDOF,self.nw])       # total damping matrix [N-s/m, N-s, N-s-m]
            C_tot = np.zeros([self.nDOF,self.nDOF,self.nw])       # total stiffness matrix [N/m, N, N-m]
            F_tot = np.zeros([self.nDOF,self.nw], dtype=complex)  # total excitation force/moment complex amplitudes vector [N, N-m]

            Z  = np.zeros([self.nDOF,self.nDOF,self.nw], dtype=complex)  # total system impedance matrix


            # ::: a loop could be added here for an array :::
            fowt = self.fowtList[0]
            i1 = 0                                                # range of DOFs for the current turbine
            i2 = 6

            # get linearized terms for the current turbine given latest amplitudes
            B_linearized, F_linearized = fowt.calcLinearizedTerms(XiLast)

            # calculate the response based on the latest linearized terms
            Xi = np.zeros([self.nDOF,self.nw], dtype=complex)     # displacement and rotation complex amplitudes [m, rad]

            # add fowt's terms to system matrices (BEM arrays are not yet included here)
            M_tot[:,:,:] = M_lin
            B_tot[:,:,:] = B_lin           + B_linearized[:,:,None]
            C_tot[:,:,:] = C_lin[:,:,None]
            F_tot[:  ,:] = F_lin           + F_linearized


            for ii in range(self.nw):
                # form impedance matrix
                Z[:,:,ii] = -self.w[ii]**2 * M_tot[:,:,ii] + 1j*self.w[ii]*B_tot[:,:,ii] + C_tot[:,:,ii]
                
                # solve response (complex amplitude)
                Xi[:,ii] = np.matmul(np.linalg.inv(Z[:,:,ii]),  F_tot[:,ii] )


            if conv_plot:
                # Convergence Plotting
                # plots of surge response at each iteration for observing convergence
                ax[0].plot(self.w, np.abs(Xi[0,:]) , color=c[iiter], label=f"iteration {iiter}")
                ax[1].plot(self.w, np.real(Xi[0,:]), color=c[iiter], label=f"iteration {iiter}")
                ax[2].plot(self.w, np.imag(Xi[0,:]), color=c[iiter], label=f"iteration {iiter}")
    
            # check for convergence
            tolCheck = np.abs(Xi - XiLast) / ((np.abs(Xi)+tol))
            if (tolCheck < tol).all():
                print(f" Iteration {iiter}, converged, with largest tolCheck of {np.max(tolCheck)} < {tol}")
                break
            else:
                XiLast = 0.2*XiLast + 0.8*Xi    # use a mix of the old and new response amplitudes to use for the next iteration
                                                # (uses hard-coded successive under relaxation for now)
                print(f" Iteration {iiter}, still going since largest tolCheck is {np.max(tolCheck)} >= {tol}")
    
            if iiter == nIter-1:
                print("WARNING - solveDynamics iteration did not converge to the tolerance.")
        
        if conv_plot:
            # labels for convergence plots
            ax[1].legend()
            ax[0].set_ylabel("response magnitude")
            ax[1].set_ylabel("response, real")
            ax[2].set_ylabel("response, imag")
            ax[2].set_xlabel("frequency (rad/s)")
            fig.suptitle("Response convergence")


        # ------------------------------ preliminary plotting of response ---------------------------------
        
        if RAO_plot:
            # RAO plotting
            fig, ax = plt.subplots(3,1, sharex=True)
    
            fowt = self.fowtList[0]
    
            ax[0].plot(self.w, np.abs(Xi[0,:])          , 'b', label="surge")
            ax[0].plot(self.w, np.abs(Xi[1,:])          , 'g', label="sway")
            ax[0].plot(self.w, np.abs(Xi[2,:])          , 'r', label="heave")
            ax[1].plot(self.w, np.abs(Xi[3,:])*180/np.pi, 'b', label="roll")
            ax[1].plot(self.w, np.abs(Xi[4,:])*180/np.pi, 'g', label="pitch")
            ax[1].plot(self.w, np.abs(Xi[5,:])*180/np.pi, 'r', label="yaw")
            ax[2].plot(self.w, fowt.zeta,                 'k', label="wave amplitude (m)")
    
            ax[0].legend()
            ax[1].legend()
            ax[2].legend()
    
            #ax[0].set_ylim([0, 1e6])
            #ax[1].set_ylim([0, 1e9])
    
            ax[0].set_ylabel("response magnitude (m)")
            ax[1].set_ylabel("response magnitude (deg)")
            ax[2].set_ylabel("wave amplitude (m)")
            ax[2].set_xlabel("frequency (rad/s)")

        
        self.Xi = Xi

        self.results['response'] = {}   # signal this data is available by adding a section to the results dictionary

        return Xi  # currently returning the response rather than saving in the model object



    def calcOutputs(self):
        '''This is where various output quantities of interest are calculated based on the already-solved system response.'''
        
        fowt = self.fowtList[0]   # just using a single turbine for now
        
        
        # ----- system properties outputs -----------------------------
        # all values about platform reference point (z=0) unless otherwise noted
        
        if 'properties' in self.results:
        
            self.results['properties']['tower mass'] = fowt.mtower
            self.results['properties']['tower CG'] = fowt.rCG_tow
            self.results['properties']['substructure mass'] = fowt.msubstruc
            self.results['properties']['substructure CG'] = fowt.rCG_sub
            self.results['properties']['shell mass'] = fowt.mshell
            self.results['properties']['ballast mass'] = fowt.mballast
            self.results['properties']['ballast densities'] = fowt.pb
            self.results['properties']['total mass'] = fowt.M_struc[0,0]
            self.results['properties']['total CG'] = fowt.rCG_TOT
            #self.results['properties']['roll inertia at subCG'] = fowt.I44
            #self.results['properties']['pitch inertia at subCG'] = fowt.I55
            #self.results['properties']['yaw inertia at subCG'] = fowt.I66
            self.results['properties']['roll inertia at subCG'] = fowt.M_struc_subCM[3,3]
            self.results['properties']['pitch inertia at subCG'] = fowt.M_struc_subCM[4,4]
            self.results['properties']['yaw inertia at subCG'] = fowt.M_struc_subCM[5,5]
            
            self.results['properties']['Buoyancy (pgV)'] = fowt.env.rho*fowt.env.g*fowt.V
            self.results['properties']['Center of Buoyancy'] = fowt.rCB
            self.results['properties']['C stiffness matrix'] = fowt.C_hydro
            
            self.results['properties']['F_lines0'] = self.F_moor0
            self.results['properties']['C_lines0'] = self.C_moor0
                    
            # 6DOF matrices for the support structure (everything but turbine) including mass, hydrostatics, and mooring reactions
            self.results['properties']['M support structure'] = fowt.M_struc_subCM                          # mass matrix
            self.results['properties']['A support structure'] = fowt.A_hydro_morison + fowt.A_BEM[:,:,-1]   # hydrodynamic added mass (currently using highest frequency of BEM added mass)
            self.results['properties']['C support structure'] = fowt.C_struc_sub + fowt.C_hydro + self.C_moor0  # stiffness

        
        
        # ----- response outputs (always in standard units) ---------------------------------------
        
        if 'response' in self.results:
            
            RAOmag      = abs(self.Xi          /fowt.zeta)  # magnitudes of motion RAO
            
            self.results['response']['frequencies'] = self.w/2/np.pi         # Hz
            self.results['response']['wave elevation'] = fowt.zeta
            self.results['response']['Xi'         ] = self.Xi
            self.results['response']['surge RAO'  ] = RAOmag[0,:]
            self.results['response'][ 'sway RAO'  ] = RAOmag[1,:]
            self.results['response']['heave RAO'  ] = RAOmag[2,:]
            self.results['response']['pitch RAO'  ] = RAOmag[3,:]
            self.results['response'][ 'roll RAO'  ] = RAOmag[4,:]
            self.results['response'][  'yaw RAO'  ] = RAOmag[5,:]
            
            # save dynamic derived quantities
            #self.results['response']['mooring tensions'] = ...
            self.results['response']['nacelle acceleration'] = self.w**2 * (self.Xi[0] + self.Xi[4]*fowt.hHub)
        
    

        '''
         # ---------- mooring line fairlead tension RAOs and constraint implementation ----------


         for il=1:Platf.Nlines

              #aNacRAO{imeto} = -(w').^2 .* (X{imeto}(:,1) + hNac*X{imeto}(:,5));      # Nacelle Accel RAO
                #aNac2(imeto) = sum( abs(aNacRAO{imeto}).^2.*S(:,imeto) ) *(w(2)-w(1));     # RMS Nacelle Accel

            TfairRAO{imeto}(il,:) = C_lf(il,:,imeto)*rao{imeto}(:,:)';  # get fairlead tension RAO for each line (multiply by dofs)
              #RMSTfair{imeto}(il) = sqrt( sum( (abs(TfairRAO{imeto}(il,:))).^2) / length(w) );
              #figure
            #plot(w,abs(TfairRAO{imeto}(il,:)))
              #d=TfairRAO{imeto}(il,:)
              RMSTfair{imeto}(il) = sqrt( sum( (abs(TfairRAO{imeto}(il,:)).^2).*S(:,imeto)') *(w(2)-w(1)) );
              #RMSTfair
              #sumpart = sum( (abs(TfairRAO{imeto}(il,:)).^2).*S(:,imeto)')
              #dw=(w(2)-w(1))
         end

         [Tfair, il] = min( T_lf(:,imeto) );
         if Tfair - 3*RMSTfair{imeto}(il) < 0 && Xm < 1  # taut lines only
              disp([' REJECTING (mooring line goes slack)'])
              fitness = -1;
              return;  # constraint for slack line!!!
         end
         if grads
              disp(['mooring slackness: ' num2str(Tfair - 3*RMSTfair{imeto}(il))])
         end

         # ----------- dynamic pitch constraint ----------------------
         #disp('checking dynamic pitch');
         RMSpitch(imeto) = sqrt( sum( ((abs(rao{imeto}(:,5))).^2).*S(:,imeto) ) *(w(2)-w(1)) ); # fixed April 9th :(
         RMSpitchdeg = RMSpitch(imeto)*60/pi;
         if (Platf.spitch + RMSpitch(imeto))*180/pi > 10
              disp([' REJECTING (static + RMS dynamic pitch > 10)'])
              fitness = -1;
              return;
         end
         if grads
              disp(['dynamic pitch: ' num2str((Platf.spitch + RMSpitch(imeto))*180/pi)])
         end

         #figure(1)
         #plot(w,S(:,imeto))
         #hold on

         #figure()
         #plot(2*pi./w,abs(Xi{imeto}(:,5)))
         #ylabel('pitch response'); xlabel('T (s)')

         RMSsurge(imeto) = sqrt( sum( ((abs(rao{imeto}(:,1))).^2).*S(:,imeto) ) *(w(2)-w(1)) );
         RMSheave(imeto) = sqrt( sum( ((abs(rao{imeto}(:,3))).^2).*S(:,imeto) ) *(w(2)-w(1)) );
        '''

        
        
        return self.results
        

    def plot(self, hideGrid=False):
        '''plots the whole model, including FOWTs and mooring system...'''

        # for now, start the plot via the mooring system, since MoorPy doesn't yet know how to draw on other codes' plots
        self.ms.bodyList[0].setPosition(np.zeros(6))
        self.ms.initialize()
        fig, ax = self.ms.plot()
        #fig = plt.figure(figsize=(20/2.54,12/2.54))
        #ax = Axes3D(fig)

        

        # plot each FOWT
        for fowt in self.fowtList:
            fowt.plot(ax)
            
        if hideGrid:       
            ax.set_xticks([])    # Hide axes ticks
            ax.set_yticks([])
            ax.set_zticks([])     
            ax.grid(False)       # Hide grid lines
            plt.grid(b=None)
            ax.axis('off')
            plt.box(False)<|MERGE_RESOLUTION|>--- conflicted
+++ resolved
@@ -97,11 +97,6 @@
         self.nDOF += 6
 
         self.ms.bodyList[0].type = -1  # need to make sure it's set to a coupled type
-<<<<<<< HEAD
-
-        self.ms.initialize()  # reinitialize the mooring system to ensure all things are tallied properly etc.
-=======
->>>>>>> ceae22fa
 
         try:
             self.ms.initialize()  # reinitialize the mooring system to ensure all things are tallied properly etc.

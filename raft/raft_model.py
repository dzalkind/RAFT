# RAFT's main model class

import os
import numpy as np
import matplotlib.pyplot as plt
from matplotlib import cm
from matplotlib.patches import Circle
import mpl_toolkits.mplot3d.art3d as art3d
import yaml

try:
    import pickle5 as pickle
except:
    import pickle
    
import moorpy as mp
import raft.raft_fowt as fowt
from raft.helpers import *
from moorpy.helpers import dsolve2, set_axes_equal, dsolvePlot
import copy
#import F6T1RNA as structural    # import turbine structural model functions

raft_dir = os.path.dirname(os.path.dirname(os.path.realpath(__file__)))
TwoPi = 2.0*np.pi

class Model():


    def __init__(self, design, nTurbines=1):
        '''
        Empty frequency domain model initialization function

        design : dict
            Dictionary of all the design info from turbine to platform to moorings
        nTurbines
            could in future be used to set up any number of identical turbines
        '''

<<<<<<< HEAD
        self.fowtList = []      # list of FOWT objects
        self.coords = []        # list of FOWT reference coordinates in x and y (also stored inside each FOWT as x_ref, y_ref [m]
=======
        self.fowtList = []      # assume only 1 FOWT per model - so len(this list) = 1
        self.coords = []

        self.nDOF = 0  # number of DOFs in system
>>>>>>> ea567ef4

        self.nDOF = 0  # number of FOWT-level DOFs in the system - normally will be 6*len(fowtList)


        # parse settings
        if not 'settings' in design:    # if settings field not in input data
            design['settings'] = {}     # make an empty one to avoid errors
        
        min_freq     = getFromDict(design['settings'], 'min_freq', default=0.01, dtype=float)  # [Hz] lowest frequency to consider, also the frequency bin width 
        max_freq     = getFromDict(design['settings'], 'max_freq', default=1.00, dtype=float)  # [Hz] highest frequency to consider
        self.XiStart = getFromDict(design['settings'], 'XiStart' , default=0.1 , dtype=float)  # sets initial amplitude of each DOF for all frequencies
        self.nIter   = getFromDict(design['settings'], 'nIter'   , default=15  , dtype=int  )  # sets how many iterations to perform in Model.solveDynamics()
        
        self.w = np.arange(min_freq, max_freq+0.5*min_freq, min_freq) *2*np.pi  # angular frequencies to analyze (rad/s)
        self.nw = len(self.w)  # number of frequencies
        
        
        # water depth and wave number        
        self.depth = getFromDict(design['site'], 'water_depth', dtype=float)
        self.k = np.zeros(self.nw)  # wave number
        for i in range(self.nw):
            self.k[i] = waveNumber(self.w[i], self.depth)
        
        
        # ----- parse array section if it exists -----
        
        if 'array' in design:  # if array info is given, RAFT will run in array mode
        
            self.nFOWT = len(design['array']['data'])
            
            # some checks/updates of the dictionary for compatibility
            if 'turbine' in design and not 'turbines' in design:  # if a single turbine is listed, make it a list for more consistent parsing
                design['turbines'] = [design['turbine']]
            if 'platform' in design and not 'platforms' in design: 
                design['platforms'] = [design['platform']]
            if 'mooring' in design and not 'moorings' in design: 
                design['moorings'] = [design['mooring']]
            
            # form dictionary of fowt array data
            fowtInfo = [dict(zip( design['array']['keys'], row)) for row in design['array']['data']]
            
            # if array_mooring section exists, create an array-level MoorPy system
            if 'array_mooring' in design:
                self.ms = mp.System(depth=self.depth)
            
                # set up a coupled MoorPy body for each FOWT
                for i in range(self.nFOWT):
                    self.ms.addBody(-1, [fowtInfo[i]['x_location'], fowtInfo[i]['y_location'], 0,0,0,0])
                # load the MD style input file (this is the only option supported right now)
                if 'file' in design['array_mooring']:
                    self.ms.load(design['array_mooring']['file'], clear=False)  # add the array level mooring system to the already created bodies
                else:
                    raise Exception("When using 'array_mooring', a MoorDyn-style input file must be provided as 'file'.")
            else:
                self.ms = None
                
            # go through each turbine in the list and set it up...
            for i in range(self.nFOWT):
            
                x_ref = fowtInfo[i]['x_location']
                y_ref = fowtInfo[i]['y_location']
                headj = fowtInfo[i]['heading_adjust']
            
                design_i = {}   # just make a temporary design dictionary for the FOWT (could make this a stored list of all)
                
                design_i['site'] = design['site']
                
                if fowtInfo[i]['turbineID'] == 0:
                    #design_i['turbine'] = None
                    design_i.pop('turbine', None)  # if no turbine, make sure the entry isn't in the design dictionary
                else:
                    design_i['turbine'] = design['turbines'][fowtInfo[i]['turbineID']-1]
                
                if fowtInfo[i]['platformID'] == 0:
                    design_i['platform'] = None
                    print("Warning: platforms MUST be included for the time being.")
                else:
                    design_i['platform'] = design['platforms'][fowtInfo[i]['platformID']-1]
                    
                if fowtInfo[i]['mooringID'] == 0:  # no mooring on this FOWT (array-level moorings may be used instead)
                    design_i['mooring'] = None
                else:
                    design_i['mooring'] = design['moorings'][fowtInfo[i]['mooringID']-1]
                
                if self.ms:
                    mpb = self.ms.bodyList[i]  # reference to the FOWT's body in the array level MoorPy system
                else:
                    mpb = None
                
                
                self.fowtList.append(fowt.FOWT(design_i, self.w, mpb, depth=self.depth,
                                       x_ref=x_ref, y_ref=y_ref, heading_adjust=headj))
                                               
                self.coords.append([x_ref, y_ref])
                self.nDOF += 6
            
        
        
        else:  # normal single-FOWT mode
            
            # This is the original approach. It assumes a single turbine, platform, and mooring section are given.
            
            self.nFOWT = 1
            
            # Note: its mooring system will be put in the FOWT now rather than existing at the model/array level.
            # # process mooring information 
            # self.ms = mp.System()
            # self.ms.parseYAML(design['mooring'])
            self.ms = None

            # set up the FOWT here
            #self.fowtList.append(fowt.FOWT(design, self.w, self.ms.bodyList[0], depth=self.depth))
            self.fowtList.append(fowt.FOWT(design, self.w, None, depth=self.depth))
            self.coords.append([0.0,0.0])
            self.nDOF += 6

            #self.ms.bodyList[0].type = -1  # need to make sure it's set to a coupled type
        
        
        self.design = design # save design dictionary for possible later use/reference

        
        if self.ms:
            self.ms.initialize()
        #>>> initialize all the mooring systems?
        #try:
        #    self.ms.initialize()  # reinitialize the mooring system to ensure all things are tallied properly etc.
        #except Exception as e:
        #    raise RuntimeError('An error occured when initializing the mooring system: '+e.message)
        
        self.results = {}     # dictionary to hold all results from the model
        
        
        


    def addFOWT(self, fowt, xy0=[0,0]):
        '''(not used currently) Adds an already set up FOWT to the frequency domain model solver.'''

        self.fowtList.append(fowt)
        self.coords.append(xy0)
        self.nDOF += 6

        # would potentially need to add a mooring system body for it too <<<


    """
    def setEnv(self, Hs=8, Tp=12, spectrum='unit', V=10, beta=0, Fthrust=0):

        self.env = Env()
        self.env.Hs       = Hs
        self.env.Tp       = Tp
        self.env.spectrum = spectrum
        self.env.V        = V
        self.env.beta     = beta
        self.Fthrust      = Fthrust

        for fowt in self.fowtList:
            fowt.setEnv(Hs=Hs, Tp=Tp, V=V, spectrum=spectrum, beta=beta, Fthrust=Fthrust)
    """


    def analyzeUnloaded(self, ballast=0, heave_tol = 1):
        '''This calculates the system properties under undloaded coonditions: equilibrium positions, natural frequencies, etc.
        
        ballast: flag to ballast the FOWTs to achieve a certain heave offset'''
        
        # >>> this whole method needs to be updated or possibly removed <<<
        
        if len(self.fowtList) > 1:
            raise Exception('analyzeUnloaded is an old method that only works for a single FOWT.')
        
        # need to zero out external loads
        self.fowtList[0].setPosition(np.zeros(6))
        self.fowtList[0].D_hydr0 = np.zeros(6)
        self.fowtList[0].f_aero0 = np.zeros([6,self.fowtList[0].nrotors])
        
        
        # get mooring system characteristics about undisplaced platform position (useful for baseline and verification)
        self.C_moor0 = np.zeros([6,6])
        self.F_moor0 = np.zeros(6)
        
        if self.ms:
            try: 
                self.C_moor0 += self.ms.getCoupledStiffness(lines_only=True)        
                self.F_moor0 += self.ms.getForces(DOFtype="coupled", lines_only=True)
            except Exception as e:
                raise RuntimeError('An error occured when getting linearized mooring properties in undisplaced state: '+e.message)
        
        if self.fowtList[0].ms:
            try: 
                self.C_moor0 += self.fowtList[0].ms.getCoupledStiffness(lines_only=True)        
                self.F_moor0 += self.fowtList[0].ms.getForces(DOFtype="coupled", lines_only=True)
            except Exception as e:
                raise RuntimeError('An error occured when getting linearized mooring properties in undisplaced state: '+e.message)
        
        
        # calculate the system's constant properties
        #self.calcSystemConstantProps()
        for fowt in self.fowtList:
        
            # apply any ballast adjustment if requested
            if ballast == 1:
                print('adjusting ballast fill levels')
                self.adjustBallast(fowt, heave_tol=heave_tol)  
            elif ballast == 2:
                print('adjusting ballast densities')
                self.adjustBallastDensity(fowt)        
            
            # compute FOWT static and constant hydrodynamic properties
            fowt.calcStatics()
            #fowt.calcBEM()
            fowt.calcHydroConstants()  # includes rotor when underwater
        
        
        self.results['properties'] = {}   # signal this data is available by adding a section to the results dictionary
            
        # calculate platform offsets and mooring system equilibrium state
        #self.calcMooringAndOffsets()
        self.solveStatics(None)  # passing none should imply no load case (no WWC)
        self.results['properties']['offset_unloaded'] = self.fowtList[0].Xi0
        
        # TODO: add printing of summary info here - mass, stiffnesses, etc

    
    def analyzeCases(self, display=0, meshDir=os.path.join(os.getcwd(),'BEM'), RAO_plot=False):
        '''This runs through all the specified load cases, building a dictionary of results.'''
        
        nCases = len(self.design['cases']['data'])
        
        self.results['properties'] = {}  # signal that the properties calcs will be done
        
        # set up output arrays for load cases >>> put these into an initialization function <<<
        
        self.results['case_metrics'] = {}
<<<<<<< HEAD

=======
        self.results['case_metrics']['surge_avg'] = np.zeros(nCases)
        self.results['case_metrics']['surge_std'] = np.zeros(nCases)
        self.results['case_metrics']['surge_max'] = np.zeros(nCases)
        self.results['case_metrics']['surge_PSD'] = np.zeros([nCases,self.nw])  # adding PSDs as well. Could put behind an if statement if this slows things down
        
        self.results['case_metrics']['sway_avg'] = np.zeros(nCases)
        self.results['case_metrics']['sway_std'] = np.zeros(nCases)
        self.results['case_metrics']['sway_max'] = np.zeros(nCases)
        self.results['case_metrics']['sway_PSD'] = np.zeros([nCases,self.nw])
        
        self.results['case_metrics']['heave_avg'] = np.zeros(nCases)
        self.results['case_metrics']['heave_std'] = np.zeros(nCases)
        self.results['case_metrics']['heave_max'] = np.zeros(nCases)
        self.results['case_metrics']['heave_PSD'] = np.zeros([nCases,self.nw])
        
        self.results['case_metrics']['roll_avg'] = np.zeros(nCases)
        self.results['case_metrics']['roll_std'] = np.zeros(nCases)
        self.results['case_metrics']['roll_max'] = np.zeros(nCases)
        self.results['case_metrics']['roll_PSD'] = np.zeros([nCases,self.nw])
        
        self.results['case_metrics']['pitch_avg'] = np.zeros(nCases)
        self.results['case_metrics']['pitch_std'] = np.zeros(nCases)
        self.results['case_metrics']['pitch_max'] = np.zeros(nCases)
        self.results['case_metrics']['pitch_PSD'] = np.zeros([nCases,self.nw])
        
        self.results['case_metrics']['yaw_avg'] = np.zeros(nCases)
        self.results['case_metrics']['yaw_std'] = np.zeros(nCases)
        self.results['case_metrics']['yaw_max'] = np.zeros(nCases)
        self.results['case_metrics']['yaw_PSD'] = np.zeros([nCases,self.nw])
        
        nrotors = self.fowtList[0].nrotors

        # nacelle acceleration
        self.results['case_metrics']['AxRNA_avg'] = np.zeros([nCases,nrotors])    # = np.zeros(nCases)
        self.results['case_metrics']['AxRNA_std'] = np.zeros([nCases,nrotors])    # = np.zeros(nCases)
        self.results['case_metrics']['AxRNA_max'] = np.zeros([nCases,nrotors])    # = np.zeros(nCases)
        self.results['case_metrics']['AxRNA_PSD'] = np.zeros([nCases,self.nw, nrotors])    # = np.zeros([nCases,self.nw])
        # tower base bending moment
        self.results['case_metrics']['Mbase_avg'] = np.zeros([nCases,nrotors])    # = np.zeros(nCases) 
        self.results['case_metrics']['Mbase_std'] = np.zeros([nCases,self.nw, nrotors])    # = np.zeros(nCases)
        self.results['case_metrics']['Mbase_max'] = np.zeros([nCases,nrotors])    # = np.zeros(nCases)
        self.results['case_metrics']['Mbase_PSD'] = np.zeros([nCases,self.nw, nrotors])    # = np.zeros([nCases,self.nw])
        self.results['case_metrics']['Mbase_DEL'] = np.zeros([nCases,nrotors])    # = np.zeros(nCases)       
        # rotor speed
        self.results['case_metrics']['omega_avg'] = np.zeros([nCases,nrotors])    # = np.zeros(nCases)    
        self.results['case_metrics']['omega_std'] = np.zeros([nCases,nrotors])    # = np.zeros(nCases)    
        self.results['case_metrics']['omega_max'] = np.zeros([nCases,nrotors])    # = np.zeros(nCases)  
        self.results['case_metrics']['omega_PSD'] = np.zeros([nCases,self.nw, nrotors])    # = np.zeros([nCases,self.nw])        
        # generator torque
        self.results['case_metrics']['torque_avg'] = np.zeros([nCases,nrotors])    # = np.zeros(nCases) 
        self.results['case_metrics']['torque_std'] = np.zeros([nCases,nrotors])    # = np.zeros(nCases)    
        self.results['case_metrics']['torque_max'] = np.zeros([nCases,nrotors])    # = np.zeros(nCases)  
        self.results['case_metrics']['torque_PSD'] = np.zeros([nCases,self.nw, nrotors])    # = np.zeros([nCases,self.nw])       
        # rotor power 
        self.results['case_metrics']['power_avg'] = np.zeros([nCases,nrotors])    # = np.zeros(nCases)
        self.results['case_metrics']['power_std'] = np.zeros([nCases,nrotors])    # = np.zeros(nCases)    
        self.results['case_metrics']['power_max'] = np.zeros([nCases,nrotors])    # = np.zeros(nCases)   
        self.results['case_metrics']['power_PSD'] = np.zeros([nCases,self.nw, nrotors])    # = np.zeros([nCases,self.nw])     
        # collective blade pitch
        self.results['case_metrics']['bPitch_avg'] = np.zeros([nCases,nrotors])    # = np.zeros(nCases)   
        self.results['case_metrics']['bPitch_std'] = np.zeros([nCases,nrotors])    # = np.zeros(nCases)    
        self.results['case_metrics']['bPitch_max'] = np.zeros([nCases,nrotors])    # = np.zeros(nCases) 
        self.results['case_metrics']['bPitch_PSD'] = np.zeros([nCases,self.nw, nrotors])    # = np.zeros([nCases,self.nw])

        # mooring tension
        self.results['case_metrics']['Tmoor_avg'] = np.zeros([nCases, 2*nLines]) # 2d array, for each line in each case?
        self.results['case_metrics']['Tmoor_std'] = np.zeros([nCases, 2*nLines])
        self.results['case_metrics']['Tmoor_max'] = np.zeros([nCases, 2*nLines])
        self.results['case_metrics']['Tmoor_DEL'] = np.zeros([nCases, 2*nLines])
        self.results['case_metrics']['Tmoor_PSD'] = np.zeros([nCases, 2*nLines, self.nw])
        
        # wind and wave spectra for reference
        self.results['case_metrics']['wind_PSD'] = np.zeros([nCases, self.nw])
        self.results['case_metrics']['wave_PSD'] = np.zeros([nCases, self.nw])
>>>>>>> ea567ef4
        
        # calculate the system's constant properties
        for fowt in self.fowtList:
            fowt.setPosition([fowt.x_ref, fowt.y_ref,0,0,0,0])
            fowt.calcStatics()

        for i, fowt in enumerate(self.fowtList):
            fowt.calcBEM(meshDir=meshDir)
        

        # w_2nd = np.linspace(self.w[0], self.w[-1], 50)
        # k_2nd = np.zeros(len(w_2nd))
        # for i in range(len(w_2nd)):
        #     k_2nd[i] = waveNumber(w_2nd[i], self.depth)
        # fowt.calcQTF_slenderbody(w_2nd=w_2nd, k_2nd=k_2nd, beta=0)
            
        # loop through each case
        for iCase in range(nCases):
        
            print(f"\n--------------------- Running Case {iCase+1} ----------------------")
            print(self.design['cases']['data'][iCase])
        
            # form dictionary of case parameters
            case = dict(zip( self.design['cases']['keys'], self.design['cases']['data'][iCase]))   
            
            if np.isscalar(case['wave_heading']):  # deal with the typical case of just one set of waves specified
                nWaves = 1
            else:
                nWaves = len(case['wave_heading'])
            
            # initialize dictionary of case results
            self.results['case_metrics'][iCase] = {}
            
            # solve system operating point / mean offsets for this load case
            self.solveStatics(case, display=display)
            
            # >>> add a flag that stores what case has had solveStatics to ensure consistency <<<
          
            # solve system dynamics
            self.solveDynamics(case, RAO_plot=RAO_plot)
            
            # >>> need to decide if I want to store Xi0 and Xi in the FOWTs or work with them directly here. <<<
            
            # process outputs that are specific to the floating unit (initialize dictionary for case and turb index)
            for i, fowt in enumerate(self.fowtList):
                self.results['case_metrics'][iCase][i] = {}
                fowt.saveTurbineOutputs(self.results['case_metrics'][iCase][i],case)            
                nTowers = fowt.ntowers
                nRotors = fowt.nrotors
                
                if display > 0:
        
                    metrics = self.results['case_metrics'][iCase][i]
                
                    # print statistics table
                    print(f"-------------------- FOWT {i+1} Case {iCase+1} Statistics --------------------")
                    print("Response channel     Average     RMS         Maximum")
                    print(f"surge (m)          {metrics['surge_avg'] :10.2e}  {metrics['surge_std'] :10.2e}  {metrics['surge_max'] :10.2e}")
                    print(f"sway (m)           {metrics['sway_avg' ] :10.2e}  {metrics['sway_std' ] :10.2e}  {metrics['sway_max' ] :10.2e}")
                    print(f"heave (m)          {metrics['heave_avg'] :10.2e}  {metrics['heave_std'] :10.2e}  {metrics['heave_max'] :10.2e}")
                    print(f"roll (deg)         {metrics['roll_avg' ] :10.2e}  {metrics['roll_std' ] :10.2e}  {metrics['roll_max' ] :10.2e}")
                    print(f"pitch (deg)        {metrics['pitch_avg'] :10.2e}  {metrics['pitch_std'] :10.2e}  {metrics['pitch_max'] :10.2e}")
                    print(f"yaw (deg)          {metrics[  'yaw_avg'] :10.2e}  {metrics[  'yaw_std'] :10.2e}  {metrics['yaw_max'  ] :10.2e}")
                    for i in range(nTowers):
                        print(f"nacelle acc. (m/s)  {metrics['AxRNA_avg'][i] :10.2e} {metrics['AxRNA_std'][i] :10.2e}  {metrics['AxRNA_max'][i] :10.2e}")
                    for i in range(nTowers):
                        print(f"tower bending (Nm) {metrics['Mbase_avg'][i] :10.2e}  {metrics['Mbase_std'][i] :10.2e}  {metrics['Mbase_max'][i] :10.2e}")
                    for i in range(nRotors):
                        if fowt.rotorList[i].Zhub < 0:
                            speed = getFromDict(case, 'current_speed', shape=0, default=1.0)
                        else:
                            speed = getFromDict(case, 'wind_speed', shape=0, default=10.0)
                        if fowt.rotorList[i].aeroServoMod > 1 and speed > 0.0:
                            print(f"rotor speed (RPM)  {metrics['omega_avg'][i] :10.2e}  {metrics['omega_std'][i] :10.2e}  {metrics['omega_max'][i] :10.2e}")
                            print(f"blade pitch (deg)  {metrics['bPitch_avg'][i] :10.2e}  {metrics['bPitch_std'][i] :10.2e} ")
                            print(f"rotor power        {metrics['power_avg'][i] :10.2e} ")
                    #for i in range(nLine):  >>> could have the turbine's own mooring system results here <<<
                    #    j = i+nLine
                    #    print(f"line {i} tension (N) {metrics['Tmoor_avg'][iCase,j]:10.2e}  {metrics['Tmoor_std'][iCase,j]:10.2e}  {metrics['Tmoor_max'][iCase,j]:10.2e}")
                    print(f"-----------------------------------------------------------")

               
 
            # process array-level mooring tension outputs
            if self.ms:
                
                self.results['case_metrics'][iCase]['array_mooring'] = {}
                
                nLines = len(self.ms.lineList) 
                T_moor_amps = np.zeros([nWaves+1, 2*nLines, self.nw], dtype=complex)  # mooring tension amplitudes for each excitation source and line end
                
                C_moor, J_moor = self.ms.getCoupledStiffness(lines_only=True, tensions=True) # get stiffness matrix and tension jacobian matrix
                T_moor = self.ms.getTensions()  # get line end mean tensions
                
            
                for ih in range(nWaves+1):
                    for iw in range(self.nw):
                        T_moor_amps[ih,:,iw] = np.matmul(J_moor, self.Xi[ih,:,iw])   # FFT of mooring tensions
            
                self.results['case_metrics'][iCase]['array_mooring']['Tmoor_avg'] = T_moor
                self.results['case_metrics'][iCase]['array_mooring']['Tmoor_std'] = np.zeros(2*nLines)
                self.results['case_metrics'][iCase]['array_mooring']['Tmoor_max'] = np.zeros(2*nLines)
                self.results['case_metrics'][iCase]['array_mooring']['Tmoor_PSD'] = np.zeros([ 2*nLines, self.nw ])
                
                
                for iT in range(2*nLines):
                    TRMS = getRMS(T_moor_amps[:,iT,:]) # estimated mooring line RMS tension [N]
                    self.results['case_metrics'][iCase]['array_mooring']['Tmoor_std'][iT] = TRMS
                    self.results['case_metrics'][iCase]['array_mooring']['Tmoor_max'][iT] = T_moor[iT] + 3*TRMS
                    self.results['case_metrics'][iCase]['array_mooring']['Tmoor_PSD'][iT,:] = getPSD(T_moor_amps[:,iT,:], self.w[0]) # PSD in N^2/(rad/s)
                    #self.results['case_metrics']['array_mooring']['Tmoor_DEL'][iCase,iT] = 
                
                # log the maximum line tensions predicted by RAFT for MoorPy use
                # self.ms.saveMaxTensions(self.results['case_metrics'][iCase]['array_mooring']['Tmoor_max'])
                
                if display > 0:
            
                    metrics = self.results['case_metrics'][iCase]['array_mooring']
                
                    # print statistics table
                    print(f"-------------------- Mooring Case {iCase+1} Statistics --------------------")
                    print("Response channel     Average     RMS         Maximum")
                    for i in range(nLines):
                        j = i+nLines
                        print(f"line {i} tension (N) {metrics['Tmoor_avg'][j]:10.2e}  {metrics['Tmoor_std'][j]:10.2e}  {metrics['Tmoor_max'][j]:10.2e}")
                    print(f"-----------------------------------------------------------")
                
                self.T_moor_amps = T_moor_amps  # save for future processing!
        

    """
    def calcSystemConstantProps(self):
        '''This gets the various static/constant calculations of each FOWT done. (Those that don't depend on load case.)'''

        for fowt in self.fowtList:
            fowt.calcBEM()
            fowt.calcStatics()
            #fowt.calcDynamicConstants()
        
        # First get mooring system characteristics about undisplaced platform position (useful for baseline and verification)
        try:
            self.C_moor0 = self.ms.getCoupledStiffness(lines_only=True)                             # this method accounts for eqiuilibrium of free objects in the system
            self.F_moor0 = self.ms.getForces(DOFtype="coupled", lines_only=True)
        except Exception as e:
            raise RuntimeError('An error occured when getting linearized mooring properties in undisplaced state: '+e.message)
        
        self.results['properties'] = {}   # signal this data is available by adding a section to the results dictionary
    """    
    
<<<<<<< HEAD
       
=======
    def calcMooringAndOffsets(self):
        '''Calculates mean offsets and linearized mooring properties for the current load case.
        setEnv and calcSystemProps must be called first.  This will ultimately become a method for solving mean operating point.
        '''

        # apply any mean aerodynamic and hydrodynamic loads
        #F_PRP = self.fowtList[0].F_aero0
        F_PRP = np.sum(self.fowtList[0].F_aero0, axis=1)
        # + self.fowtList[0].F_hydro0 <<< hydro load would be nice here eventually
        self.ms.bodyList[0].f6Ext = np.array(F_PRP)


        # Now find static equilibrium offsets of platform and get mooring properties about that point
        # (This assumes some loads have been applied)
        #self.ms.display=2

        try:
            self.ms.solveEquilibrium3(DOFtype="both", tol=0.01) #, rmsTol=1.0E-5)     # get the system to its equilibrium
        except Exception as e:     #mp.MoorPyError
            print('An error occured when solving system equilibrium: '+e.message)
            #raise RuntimeError('An error occured when solving unloaded equilibrium: '+error.message)
            
        # ::: a loop could be added here for an array :::
        fowt = self.fowtList[0]
        
        #print("Equilibrium'3' platform positions/rotations:")
        #printVec(self.ms.bodyList[0].r6)

        r6eq = self.ms.bodyList[0].r6
        fowt.Xi0 = np.array(r6eq)   # save current mean offsets for the FOWT

        #self.ms.plot()

        print(f"Found mean offets with with surge = {r6eq[0]:.2f} m and pitch = {r6eq[4]*180/np.pi:.2f} deg.")
        
        try:
            C_moor, J_moor = self.ms.getCoupledStiffness(lines_only=True, tensions=True) # get stiffness matrix and tension jacobian matrix
            F_moor = self.ms.getForces(DOFtype="coupled", lines_only=True)    # get net forces and moments from mooring lines on Body
            T_moor = self.ms.getTensions()
        except Exception as e:
            raise RuntimeError('An error occured when getting linearized mooring properties in offset state: '+e.message)
            
        # add any additional yaw stiffness that isn't included in the MoorPy model (e.g. if a bridle isn't modeled)
        C_moor[5,5] += fowt.yawstiff

        self.C_moor = C_moor
        self.J_moor = J_moor        # jacobian of mooring line tensions w.r.t. coupled DOFs
        self.F_moor = F_moor
        self.T_moor = T_moor
        
        # store results
        self.results['means'] = {}   # signal this data is available by adding a section to the results dictionary
        self.results['means']['aero force'  ] = self.fowtList[0].F_aero0
        self.results['means']['platform offset'  ] = r6eq
        self.results['means']['mooring force'    ] = F_moor
        self.results['means']['fairlead tensions'] = np.array([np.linalg.norm(self.ms.pointList[id-1].getForces()) for id in self.ms.bodyList[0].attachedP])
        
        # tower base bending moment
        m_turbine = np.zeros([len(self.fowtList), max([len(self.fowtList[j].mtower) for j in range(len(self.fowtList))])])
        zCG_turbine = np.zeros_like(m_turbine)
        zBase = np.zeros_like(m_turbine)
        hArm = np.zeros_like(m_turbine)
        self.results['means']['Mbase'] = np.zeros_like(m_turbine)
        for j in range(len(self.fowtList)):
            for i in range(len(self.fowtList[j].mtower)):
                m_turbine[j,i] = self.fowtList[j].mtower[i] + self.fowtList[j].mRNA[i]          # total masses of each turbine
                zCG_turbine[j,i] = (self.fowtList[j].rCG_tow[i][2]*self.fowtList[j].mtower[i]  # CoG of each turbine
                                    + self.fowtList[j].hHub[i]*self.fowtList[j].mRNA[i])/m_turbine[j,i]
                zBase[j,i] = self.fowtList[j].memberList[self.fowtList[j].nplatmems + i].rA[2]  # tower base elevation [m]
                hArm[j,i] = zCG_turbine[j,i] - zBase[j,i]                                                  # vertical distance from tower base to turbine CG [m]
                self.results['means']['Mbase'][j,i] = m_turbine[j,i]*self.fowtList[j].g * hArm[j,i]*np.sin(r6eq[4]) + transformForce(self.fowtList[j].F_aero0[:,i], offset=[0,0,-hArm[j,i]])[4] # mean moment from weight and thrust
    
>>>>>>> ea567ef4
    

    def solveEigen(self):
        '''finds natural frequencies of system'''


        # total system coefficient arrays
        M_tot = np.zeros([self.nDOF,self.nDOF])       # total mass and added mass matrix [kg, kg-m, kg-m^2]
        C_tot = np.zeros([self.nDOF,self.nDOF])       # total stiffness matrix [N/m, N, N-m]

        # add in mooring stiffness from MoorPy system
        C_tot += np.array(self.C_moor0)

        # ::: a loop could be added here for an array :::
        fowt = self.fowtList[0]

        # add any additional yaw stiffness that isn't included in the MoorPy model (e.g. if a bridle isn't modeled)
        C_tot[5,5] += fowt.yawstiff     # will need to be put in calcSystemProps() once there is more than 1 fowt in a model

        # add fowt's terms to system matrices (BEM arrays are not yet included here)
        M_tot += fowt.M_struc + fowt.A_hydro_morison   # mass
        C_tot += fowt.C_struc + fowt.C_hydro           # stiffness

        # check viability of matrices
        message=''
        for i in range(self.nDOF):
            if M_tot[i,i] < 1.0:
                message += f'Diagonal entry {i} of system mass matrix is less than 1 ({M_tot[i,i]}). '
            if C_tot[i,i] < 1.0:
                message += f'Diagonal entry {i} of system stiffness matrix is less than 1 ({C_tot[i,i]}). '
                
        if len(message) > 0:
            raise RuntimeError('System matrices computed by RAFT have one or more small or negative diagonals: '+message)

        # calculate natural frequencies (using eigen analysis to get proper values for pitch and roll - otherwise would need to base about CG if using diagonal entries only)
        eigenvals, eigenvectors = np.linalg.eig(np.linalg.solve(M_tot, C_tot))   # <<< need to sort this out so it gives desired modes, some are currently a bit messy

        if any(eigenvals <= 0.0):
            raise RuntimeError("Error: zero or negative system eigenvalues detected.")

        # sort to normal DOF order based on which DOF is largest in each eigenvector
        ind_list = []
        for i in range(5,-1, -1):
            vec = np.abs(eigenvectors[i,:])  # look at each row (DOF) at a time (use reverse order to pick out rotational DOFs first)

            for j in range(6):               # now do another loop in case the index was claimed previously

                ind = np.argmax(vec)         # find the index of the vector with the largest value of the current DOF

                if ind in ind_list:          # if a previous vector claimed this DOF, set it to zero in this vector so that we look at the other vectors
                    vec[ind] = 0.0
                else:
                    ind_list.append(ind)     # if it hasn't been claimed before, assign this vector to the DOF
                    break

        ind_list.reverse()   # reverse the index list since we made it in reverse order

        fns = np.sqrt(eigenvals[ind_list])/2.0/np.pi   # apply sorting to eigenvalues and convert to natural frequency in Hz
        modes = eigenvectors[:,ind_list]               # apply sorting to eigenvectors

        print("")
        print("--------- Natural frequencies and mode shapes -------------")
        print("Mode        1         2         3         4         5         6")
        print("Fn (Hz)"+"".join([f"{fn:10.4f}" for fn in fns]))
        print("")
        for i in range(6):
            print(f"DOF {i+1}  "+"".join([f"{modes[i,j]:10.4f}" for j in range(6)]))
        print("-----------------------------------------------------------")
        
        '''
        print("natural frequencies from eigen values")
        printVec(fns)
        print(1/fns)
        print("mode shapes from eigen values")
        printMat(modes)
        
        # alternative attempt to calculate natural frequencies based on diagonal entries (and taking pitch and roll about CG)
        if C_tot[0,0] == 0.0:
            zMoorx = 0.0
        else:
            zMoorx = C_tot[0,4]/C_tot[0,0]  # effective z elevation of mooring system reaction forces in x and y directions

        if C_tot[1,1] == 0.0:
            zMoory = 0.0
        else:
            zMoory = C_tot[1,3]/C_tot[1,1]

        zCG  = fowt.rCG_TOT[2]                    # center of mass in z
        zCMx = M_tot[0,4]/M_tot[0,0]              # effective z elevation of center of mass and added mass in x and y directions
        zCMy = M_tot[1,3]/M_tot[1,1]

        print("natural frequencies with added mass")
        fn = np.zeros(6)
        fn[0] = np.sqrt( C_tot[0,0] / M_tot[0,0] )/ 2.0/np.pi
        fn[1] = np.sqrt( C_tot[1,1] / M_tot[1,1] )/ 2.0/np.pi
        fn[2] = np.sqrt( C_tot[2,2] / M_tot[2,2] )/ 2.0/np.pi
        fn[5] = np.sqrt( C_tot[5,5] / M_tot[5,5] )/ 2.0/np.pi
        fn[3] = np.sqrt( (C_tot[3,3] + C_tot[1,1]*((zCMy-zMoory)**2 - zMoory**2) ) / (M_tot[3,3] - M_tot[1,1]*zCMy**2 ))/ 2.0/np.pi     # this contains adjustments to reflect rotation about the CG rather than PRP
        fn[4] = np.sqrt( (C_tot[4,4] + C_tot[0,0]*((zCMx-zMoorx)**2 - zMoorx**2) ) / (M_tot[4,4] - M_tot[0,0]*zCMx**2 ))/ 2.0/np.pi     # this contains adjustments to reflect rotation about the CG rather than PRP
        # note that the above lines use off-diagonal term rather than parallel axis theorem since rotation will not be exactly at CG due to effect of added mass
        printVec(fn)
        print(1/fn)
        '''
                
        # store results
        self.results['eigen'] = {}   # signal this data is available by adding a section to the results dictionary
        self.results['eigen']['frequencies'] = fns
        self.results['eigen']['modes'      ] = modes
  
    
    def solveStatics(self, case, display=0):
        '''
        
        Old notes: To support nonlinear hydrostatics and multiple moorpy instances, this needs to
        become its own solve equilibrium process

        hopefully can just use dsolve2 and its default step func rather than something special
        
        the eval_func will involve:
        - mooring eq (array level and each turbine if applicable)
        - hydrostatics update (should roll,pitch,heave be solved separate from surge sway yaw?)
        - one of the prior two steps should also give device orientation and heave
        - get loads from wind (eventually floris), wave drift, and current (affected by submergence)
        - return total loads
        
        
        statics_mod - 0: linearized hydrostatics; 1: hydrostatics are updated each iteration based on new poses
        forcing_mod - 0: don't update environmental loads; 1: loads are updated each iteration based on new poses
        
        New change: supports either a single wind speed or a list (where there is one wind speed per turbine)
        '''
        
        statics_mod = 0
        forcing_mod = 0
        
        if statics_mod == 0:  # if using linearized hydrostatics approach, get the matrices
            K_hydrostatic = [] #np.zeros([self.nDOF, self.nDOF])   # this will be the constant hydrostatic stiffness matrix--buoyancy and weight terms
            F_undisplaced = np.zeros(self.nDOF)  # force and moment vector before any displacements
        if forcing_mod == 0:  # if using constant environmental mean forcing
            F_env_constant = np.zeros(self.nDOF)  # constant environmental force and moment vector
        
        
        X_initial = np.zeros(self.nDOF)  # position vector of all FOWTs
        
        if case:
            caseorig = copy.deepcopy(case) # save original case data in new dict
            if type(case['wind_speed']) == list :
                print('List of wind speeds found!')
                
                if len(case['wind_speed']) != len(self.fowtList):
                    raise IndexError("List of wind speeds must be the same length as the list of wind turbines")
            
        # set initial values before solving        
        for i, fowt in enumerate(self.fowtList):
            
            if display > 0:  print(f"FOWT {i+1:}")
        
            #X_initial[6*i:6*i+6] = fowt.r6 - np.array([fowt.xref, fowt.yref,0,0,0,0])
            X_initial[6*i:6*i+6] = np.array([fowt.x_ref, fowt.y_ref,0,0,0,0])
            fowt.setPosition(X_initial[6*i:6*i+6])      # zero platform offsets
            fowt.calcStatics()
            
            if statics_mod == 0:
                #K_hydrostatic[6*i:6*i+6, 6*i:6*i+6] += fowt.C_struc + fowt.C_hydro
                K_hydrostatic.append(fowt.C_struc + fowt.C_hydro)
                F_undisplaced[6*i:6*i+6           ] += fowt.W_struc + fowt.W_hydro
                
                if display > 0:  print(" F_undisplaced "+"  ".join(["{:+8.2e}"]*6).format(*F_undisplaced[6*i:6*i+6]))

            if forcing_mod == 0 and case:
                
                # If list of wind speeds, set each turbine case with corresponding wind speed
                if type(caseorig['wind_speed']) == list :
                    case['wind_speed'] = caseorig['wind_speed'][i]
                    print('Fowt ' + str(i))
                    print(case)
                
                fowt.calcTurbineConstants(case, ptfm_pitch=0)  # for turbine forces >>> still need to update to use current fowt pose <<<
                fowt.calcHydroConstants()
                #for rotor in fowt.rotorList:    # for blade members (bladeMemberList will be empty if rotors are not underwater) ??
                    #fowt.calcHydroConstants(case, memberList=rotor.bladeMemberList*rotor.nBlades, Rotor=rotor)                   ??
                # wave mean drift to be added
                F_env_constant[6*i:6*i+6] = np.sum(fowt.f_aero0, axis=1) + fowt.calcCurrentLoads(case)
                
                if display > 0:  print(" F_env_constant"+"  ".join(["{:+8.2e}"]*6).format(*F_env_constant[6*i:6*i+6]))
        
        # preliminary approach to provide uniform currents on the mooring system(s)
        currentMod = 0
        currentU = np.zeros(3)
        if case:
            cur_speed = getFromDict(case, 'current_speed', shape=0, default=0.0)
            cur_heading = getFromDict(case, 'current_heading', shape=0, default=0)
            if cur_speed > 0:
                currentMod = 1
                currentU = np.array([cur_speed*np.cos(np.radians(cur_heading)),
                                     cur_speed*np.sin(np.radians(cur_heading)), 0])
        
        if self.ms:
            self.ms.currentMod = currentMod
            self.ms.current = currentU
        
        for fowt in self.fowtList:
            if fowt.ms:
                fowt.ms.currentMod = currentMod
                fowt.ms.current = currentU
        
        
        # ----- calculate platform offsets and mooring system equilibrium state -----
        
        # figure out some settings to the equilibrium solve
        db = np.array([30, 30, 5, 0.1, 0.1, 0.1]*len(self.fowtList))  # array for max step size (used manually in step func)
        tols = np.array([0.05,0.05,0.05, 0.005,0.005,0.005]*len(self.fowtList)) # create vector of tolerances - tol = 0.05  rtol = tol/10
        
        
        # formerly def calcMooringAndOffsets(self, iCase=0):
        '''Calculates mean offsets and linearized mooring properties for the current load case.
        setEnv and calcSystemProps must be called first.  This will ultimately become a method for solving mean operating point.
        Mean offsets are saved in the FOWT object.
        '''        
        
        def eval_func_equil(X, args):

            display = args['display']
            
            # set latest positions of each FOWT
            for i, fowt in enumerate(self.fowtList):
                r6 = X[6*i:6*i+6]
                fowt.setPosition(r6)                  # this updates the fowt's position and its own MoorPy system's state (including new F and K)
                if self.ms:
                    self.ms.bodyList[i].setPosition(r6)   # FOWT body in array level MoorPy system
            
            # update array-level mooring system's internal equilibrium (free DOFs only)
            if self.ms:
                self.ms.solveEquilibrium()


            # get updated forces on each FOWT and sum them up
            Fnet = np.zeros(self.nDOF)  # net forces and moments on each DOF across all platforms [N,N,N,Nm,Nm,Nm,N...]
            
            for i, fowt in enumerate(self.fowtList):
                
                Xi0 = X[6*i:6*i+6] - np.array([fowt.x_ref, fowt.y_ref,0,0,0,0])  # fowt mean offset from its reference position

                # update FOWT hydrostatic loads
                if statics_mod == 0 :  # constant linear hydrostatics option
                    Fnet[6*i:6*i+6] += F_undisplaced[6*i:6*i+6]  # add original hydrostatics forces
                    Fnet[6*i:6*i+6] += -np.matmul(K_hydrostatic[i], Xi0) # use stiffness matrix to add hydrostatic reaction forces based on offsets
                elif statics_mod == 1: # switch for whether to recompute hydrostatics
                    fowt.calcStatics()
                    Fnet[6*i:6*i+6] += fowt.W_struc  # weight
                    Fnet[6*i:6*i+6] += fowt.W_hydro  # buoyancy
                    #breakpoint()
                else: 
                    raise Exception('Invalid statics_mod value')
                
                #print("W_hydro")
                #printVec(fowt.W_hydro)
                
                # if it's a loaded case, include mean environmental loads
                if case:    # <<<<<<
                    
                    if forcing_mod == 0:  # constant loads approach
                        Fnet[6*i:6*i+6] += F_env_constant[6*i:6*i+6]
                    
                    elif forcing_mod == 1:  # updated loads approach
                    
                        # If list of wind speeds, set each turbine case with corresponding wind speed
                        if type(caseorig['wind_speed']) == list :
                            case['wind_speed'] = caseorig['wind_speed'][i]
                        
                        fowt.calcTurbineConstants(case, ptfm_pitch=r6[4])  # for turbine forces >>> still need to update to use current fowt pose <<<
                        fowt.calcHydroConstants(case, memberList=fowt.memberList) # prep for drag force (and eventually mean drift)
                        #for rotor in fowt.rotorList:    # for blade members (bladeMemberList will be empty if rotors are not underwater) ??
                            #fowt.calcHydroConstants(case, memberList=rotor.bladeMemberList*rotor.nBlades, Rotor=rotor)                   ??
                    
                        Fnet[6*i:6*i+6] += np.sum(fowt.f_aero0, axis=1)  # sum mean turbine force across turbines
                        # F_meanDrift = self.fowtList[0].Fhydro_2nd_mean[iCase, :]  # wave mean drift to be added
                        Fnet[6*i:6*i+6] += fowt.calcCurrentLoads(case)  # current drag force  i.e. fowt.D_hydro

                        
                    # This could eventually include FLORIS. If it's slow, FLORIS could be updated only every 5 or 10 iterations...
                
                # mooring forces (includes if currents were updated above)
                Fnet[6*i:6*i+6] += fowt.F_moor0 # fowt.ms.bodyList[0].getForces(lines_only=True)  # individual mooring forces
                if self.ms:
                    Fnet[6*i:6*i+6] += self.ms.bodyList[i].getForces(lines_only=True)     # array-level mooring forces
                
            
            # note that the above also calculates many stiffnes terms that are used in step_func_equil
            

            if display > 1:
                print("Net forces")
                printVec(Fnet)
            
            Y = Fnet
            
            oths = dict(status=1)                # other outputs - returned as dict for easy use
            
            if display > 0:
                RMSeForce  = np.linalg.norm([Y[6*i  :6*i+3] for i in range(self.nFOWT)])
                RMSeMoment = np.linalg.norm([Y[6*i+3:6*i+6] for i in range(self.nFOWT)])
                print(f"Iteration RMS force and moment errors: {RMSeForce:8.2e} {RMSeMoment:8.2e}")
                if RMSeForce < 100 and RMSeMoment < 100:
                    if display > 1:
                        breakpoint()
                else:
                    print('Warning: RMS error of equilibrium forces or moments exceeds 100.')
           
           
            return Y, oths, False
        
        
        def step_func_equil(X, args, Y, oths, Ytarget, err, tol_, iter, maxIter):
            '''This function will get the stiffness of the array, ideally analytically.
            Most stiffness terms should have already been calculated during RAFT functions
            called by eval_func_equil for the current position iteration.
            '''
            
            K = np.zeros ([self.nDOF,self.nDOF])    # total stiffness matrix to be filled in
            
            # add array mooring system stiffness (if applicable)
            if self.ms:
                Kmoor = self.ms.getCoupledStiffnessA(lines_only=True)
                K += Kmoor
            
            # get stiffness of each fowt (hydrostatics, individual mooring, etc.)
            for i, fowt in enumerate(self.fowtList):
                K6 = np.zeros([6,6])

                if statics_mod == 0:
                    K6 += K_hydrostatic[i]
                else:
                    K6 += fowt.C_struc + fowt.C_hydro
                
                if fowt.ms:
                    K6 += fowt.ms.getCoupledStiffnessA(lines_only=True)

                K[6*i:6*i+6, 6*i:6*i+6] += K6
            
            # could get any stiffness effects from wakes or currents, though probably negligible
            
            # TODO: if there isn't any array-level stiffness coupling, could simply solve each fowt individually <<<

            
            # --- adjust positions according to stiffness matrix to move toward net zero forces ---
            
            kmean = np.mean(K.diagonal()) # mean value of diagonal stiffness entries
            
            for i in range(self.nDOF):   # go through DOFs and adjust any zero stiffness diagonals
                if K[i,i] == 0:
                    K[i,i] = kmean   # apply some stifness just to keep things working...                    
                elif K[i,i] < 0:
                    pass #breakpoint() <<<
            
            try:
                if self.nDOF > 36: # if huge, count on the system being sparse and use a sparse solver
                    # import relevant packages
                    import warnings
                    from scipy.sparse import csr_matrix
                    from scipy.sparse.linalg import spsolve, MatrixRankWarning

                    with warnings.catch_warnings():
                        warnings.simplefilter("error", category=MatrixRankWarning)
                        Kcsr = csr_matrix(K)
                        dX = spsolve(Kcsr, Y)
                
                else:  # normal approach
                    dX = np.linalg.solve(K, Y)   # calculate position adjustment according to Newton's method

                    if np.linalg.det(K) < 0:
                        print(f" XXXX Determinant is {np.linalg.det(K)} while sum of dx*y is {sum(dX*Y)}")
                   
                    # check sign for backward result (potentially a result of bad numerics?) and strengthen diagonals if so to straighten it out
                    for iTry in range(10):
                        if sum(dX*Y) < 0:
                            print(" XXXX sum(dX*Y) is negative so enlarging the diagonals")
                            for i in range(self.nDOF):
                                K[i,i] += 0.1*abs(K[i,i]) # increase the diagonal entries as a hack
                        
                            dX = np.linalg.solve(K, Y)  
                            
                        else:  # (this is when things are good)
                            #print(f" UPDATEdet is {np.linalg.det(K)} while sum of dx*y is {sum(dX*Y)}  after {iTry} adjustments")
                            break
              
            except Exception as ex:
                print(f"EXCEPTION  "+str(ex))
                
                print("trying to enlarge the diagonals")
                for i in range(self.nDOF):
                    K[i,i] += K[i,i] # double the diagonal entries as a hack
                    
                try:
                    with warnings.catch_warnings():
                        warnings.simplefilter("error", category=MatrixRankWarning)
                    Kcsr = csr_matrix(K)
                    dX = spsolve(Kcsr, Y)
                    print('worked')    
                except Exception as e2:
                    dX = Y/np.diag(K)
                    print('failed'+str(e2)+" after "+str(ex))
            
            return dX
        
        
        # Now find static equilibrium offsets 
        X, Y, info = dsolve2(eval_func_equil, X_initial, step_func=step_func_equil, 
                             tol=tols, a_max=1.6, maxIter=20, display=0, args={'display': display} ) #, dodamping=True)
        #X, Y, info = dsolve2(eval_func_equil, X_initial, step_func=step_func_equil, 
        #                     ytol=1e4, a_max=1.6, maxIter=20, display=0 ) #, dodamping=True)
       
        if display > 0:
            print('New Equilibrium Position', X)
            print('Remaining Forces on the Model (N)', Y)
        
        self.Xs2 = info['Xs']    # List of positions as it finds equilibrium for every iteration
        self.Es2 = info['Es']    # List of errors that the forces are away from 0, which in this case, is the same as the forces
        
        
        
        
        '''
        >>> old approach >>>

        try:
            self.ms.solveEquilibrium3(DOFtype="both", tol=0.01) #, rmsTol=1.0E-5)     # get the system to its equilibrium
        except Exception as e:     #mp.MoorPyError
            print('An error occured when solving system equilibrium: '+e.message)
            #raise RuntimeError('An error occured when solving unloaded equilibrium: '+error.message)
        '''
        
        # ::: a loop could be added here for an array :::
        for i, fowt in enumerate(self.fowtList):
            
            #print("Equilibrium'3' platform positions/rotations:")
            #printVec(self.ms.bodyList[0].r6)

            #r6eq = X[6*i:6*i+6]
            #fowt.Xi0 = r6eq[0:6]   # save current mean offsets for the FOWT

            #self.ms.plot()

            print(f"Found mean offets of FOWT {i+1} with with surge = {fowt.Xi0[0]:.2f} m and pitch = {fowt.Xi0[4]*180/np.pi:.2f} deg.")
        
        #dsolvePlot(info) # plot solver convergence trajectories
        
        #breakpoint()

        ''' TODO: following sections should be checked and streamlined >>>

        
        try:
            C_moor, J_moor = self.ms.getCoupledStiffness(lines_only=True, tensions=True) # get stiffness matrix and tension jacobian matrix
            F_moor = self.ms.getForces(DOFtype="coupled", lines_only=True)    # get net forces and moments from mooring lines on Body
            T_moor = self.ms.getTensions()
        except Exception as e:
            raise RuntimeError('An error occured when getting linearized mooring properties in offset state: '+e.message)
            
        # add any additional yaw stiffness that isn't included in the MoorPy model (e.g. if a bridle isn't modeled)
        C_moor[5,5] += fowt.yawstiff

        self.C_moor = C_moor
        self.J_moor = J_moor        # jacobian of mooring line tensions w.r.t. coupled DOFs
        self.F_moor = F_moor
        self.T_moor = T_moor
        
        # store results
        self.results['means'] = []   # signal this data is available by adding a section to the results dictionary
        for i, fowt in enumerate(self.fowtList):
            self.results['means'].append({})
            self.results['means'][i]['aero force'  ] = fowt.f_aero0
            self.results['means'][i]['platform offset'  ] = fowt.r6
            self.results['means'][i]['mooring force'    ] = F_moor
            self.results['means'][i]['fairlead tensions'] = np.array([np.linalg.norm(self.ms.pointList[id-1].getForces()) for id in self.ms.bodyList[0].attachedP])
        
        
        # mean tower base bending moment
        m_turbine = np.zeros([len(self.fowtList), max([len(self.fowtList[j].mtower) for j in range(len(self.fowtList))])])
        zCG_turbine = np.zeros_like(m_turbine)
        zBase = np.zeros_like(m_turbine)
        hArm = np.zeros_like(m_turbine)
        self.results['means']['Mbase'] = np.zeros_like(m_turbine)
        for j in range(len(self.fowtList)):
            for i in range(len(self.fowtList[j].mtower)):
                m_turbine[j,i] = self.fowtList[j].mtower[i] + self.fowtList[j].mRNA[i]          # total masses of each turbine
                zCG_turbine[j,i] = (self.fowtList[j].rCG_tow[i][2]*self.fowtList[j].mtower[i]  # CoG of each turbine
                                    + self.fowtList[j].hHub[i]*self.fowtList[j].mRNA[i])/m_turbine[j,i]
                zBase[j,i] = self.fowtList[j].memberList[self.fowtList[j].nplatmems + i].rA[2]  # tower base elevation [m]
                hArm[j,i] = zCG_turbine[j,i] - zBase[j,i]                                                  # vertical distance from tower base to turbine CG [m]
                self.results['means']['Mbase'][j,i] = m_turbine[j,i]*self.fowtList[j].g * hArm[j,i]*np.sin(r6eq[4]) + transformForce(self.fowtList[j].f_aero0[:,i], offset=[0,0,-hArm[j,i]])[4] # mean moment from weight and thrust
        
                
        # update values based on offsets if applicable
        for fowt in self.fowtList:
            fowt.calcTurbineConstants(case, ptfm_pitch=fowt.Xi0[4])
            # fowt.calcHydroConstants(case)  (hydrodynamics don't account for offset, so far) 
            # <<<<< can change the above once we support nonlinear hydrostatics
        
        # (could solve mooring and offsets a second time, but likely overkill)
        # self.calcMooringAndOffsets()
        '''
        

    def solveDynamics(self, case, tol=0.01, conv_plot=0, RAO_plot=0):
        '''After all constant parts have been computed, call this to iterate through remaining terms
        until convergence on dynamic response. Note that steady/mean quantities are excluded here.

        nIter = 2  # maximum number of iterations to allow
        '''
        
        nIter = int(self.nIter) + 1         # maybe think of a better name for the first nIter
        XiStart = self.XiStart

        # fowt matrices
        M_lin = []
        B_lin = []
        C_lin = []
        F_lin = []
        
        if conv_plot:
            fig, ax = plt.subplots(3,1,sharex=True)
            c = np.arange(nIter+1)      # adding 1 again here so that there are no RuntimeErrors
            c = cm.jet((c-np.min(c))/(np.max(c)-np.min(c)))      # set up colormap to use to plot successive iteration results

        # ::: a loop could be added here for an array :::
<<<<<<< HEAD
        # Loop through each fowt to calculate its independent response to wave excitation.
        # This is the iterative linearization stage to get individual impedance matrices.
        for i, fowt in enumerate(self.fowtList):
            i1 = i*6                                              # range of DOFs for the current turbine
            i2 = i*6+6
=======
        fowt = self.fowtList[0]
        i1 = 0                                                # range of DOFs for the current turbine
        i2 = 6
        
        # >>>> NOTE: Turbulent wind excitation is currently disabled pending formulation checks/fixes <<<<
        print('Solving for system response to wave excitation') 
        fowt.F_aero = fowt.F_aero*0 # <<<< a separate solve needs to be added for wind-driven response <<<< 

        # sum up all linear (non-varying) matrices up front
        M_lin = np.sum(fowt.A_aero, axis=3) + fowt.M_struc[:,:,None] + fowt.A_BEM + fowt.A_hydro_morison[:,:,None] # mass
        B_lin = np.sum(fowt.B_aero, axis=3) + fowt.B_struc[:,:,None] + fowt.B_BEM                                  # damping
        C_lin =                               fowt.C_struc   + self.C_moor        + fowt.C_hydro                   # stiffness
        F_lin = np.sum(fowt.F_aero, axis=2) +                          fowt.F_BEM + fowt.F_hydro_iner              # excitation
        
        # start fixed point iteration loop for dynamics
        for iiter in range(nIter):
>>>>>>> ea567ef4
            
            # total FOWT complex response amplitudes (this gets updated each iteration)
            XiLast = np.zeros([fowt.nDOF,self.nw], dtype=complex) + XiStart    # displacement and rotation complex amplitudes [m, rad]
            
            # calculate linear wave excitation forces for this case  (THIS IS A NEW WAY OF DOING THIS)<<<
            fowt.calcHydroExcitation(case, memberList=fowt.memberList)
            
            # add up coefficients for any number of turbines
            if fowt.nrotors> 0:
                M_turb = np.sum(fowt.A_aero, axis=3)
                B_turb = np.sum(fowt.B_aero, axis=3)
            else:
                M_turb = np.zeros([6,6,self.nw])
                B_turb = np.zeros([6,6,self.nw])
                
            # >>>> NOTE: Turbulent wind excitation is currently disabled pending formulation checks/fixes <<<<
            print('Solving for system response to wave excitation in primary wave direction') 

            # sum up all linear (non-varying) matrices up front, including potential summation across multiple rotors
            M_lin.append( M_turb + fowt.M_struc[:,:,None] + fowt.A_BEM + fowt.A_hydro_morison[:,:,None]        ) # mass
            B_lin.append( B_turb + fowt.B_struc[:,:,None] + fowt.B_BEM + np.sum(fowt.B_gyro, axis=2)[:,:,None] ) # damping
            C_lin.append(          fowt.C_struc   + fowt.C_moor        + fowt.C_hydro                          ) # stiffness
            F_lin.append( fowt.F_BEM[0,:,:] + fowt.F_hydro_iner[0,:,:] ) # consider only excitation from the primary sea state in the load case for now
            
            #F_lin = np.sum(fowt.F_aero, axis=2) + fowt.F_BEM + np.sum(fowt.F_hydro_iner, axis=0) # excitation
            
            # start fixed point iteration loop for dynamics of the individual FOWT
            for iiter in range(nIter):
                
                # initialize/zero total system coefficient arrays
                M_tot = np.zeros([fowt.nDOF,fowt.nDOF,self.nw])       # total mass and added mass matrix [kg, kg-m, kg-m^2]
                B_tot = np.zeros([fowt.nDOF,fowt.nDOF,self.nw])       # total damping matrix [N-s/m, N-s, N-s-m]
                C_tot = np.zeros([fowt.nDOF,fowt.nDOF,self.nw])       # total stiffness matrix [N/m, N, N-m]
                F_tot = np.zeros([fowt.nDOF,self.nw], dtype=complex)  # total excitation force/moment complex amplitudes vector [N, N-m]

                Z  = np.zeros([fowt.nDOF,fowt.nDOF,self.nw], dtype=complex)  # total  fowt impedance matrix


                # a loop could be added here for an array
                # fowt = self.fowtList[0]  <<< so far I'm thinking iterative for individual FOWTs rather than whole system... exception would be very stiff shared moorings
                
                # get linearized terms for the current turbine given latest amplitudes
                B_linearized = fowt.calcHydroLinearization(XiLast)
                F_linearized = fowt.calcDragExcitation(0)  # just looking at first sea state (wave heading) for the sake of linearization
                
                # calculate the response based on the latest linearized terms
                Xi = np.zeros([fowt.nDOF,self.nw], dtype=complex)     # displacement and rotation complex amplitudes [m, rad]

                # add fowt's terms to system matrices (BEM arrays are not yet included here)
                M_tot[:,:,:] = M_lin[i]
                B_tot[:,:,:] = B_lin[i]           + B_linearized[:,:,None]
                C_tot[:,:,:] = C_lin[i][:,:,None]
                F_tot[:  ,:] = F_lin[i]           + F_linearized


                for ii in range(self.nw):
                    # form impedance matrix
                    Z[:,:,ii] = -self.w[ii]**2 * M_tot[:,:,ii] + 1j*self.w[ii]*B_tot[:,:,ii] + C_tot[:,:,ii]
                    
                    # solve response (complex amplitude)
                    Xi[:,ii] = np.linalg.solve(Z[:,:,ii], F_tot[:,ii])


                if conv_plot:
                    # Convergence Plotting
                    # plots of surge response at each iteration for observing convergence
                    ax[0].plot(self.w, np.abs(Xi[0,:]) , color=c[iiter], label=f"iteration {iiter}")
                    ax[1].plot(self.w, np.real(Xi[0,:]), color=c[iiter], label=f"iteration {iiter}")
                    ax[2].plot(self.w, np.imag(Xi[0,:]), color=c[iiter], label=f"iteration {iiter}")
        
                # check for convergence
                tolCheck = np.abs(Xi - XiLast) / ((np.abs(Xi)+tol))
                if (tolCheck < tol).all():
                    print(f" Iteration {iiter}, converged (largest change is {np.max(tolCheck):.5f} < {tol})")
                    break
                else:
                    XiLast = 0.2*XiLast + 0.8*Xi    # use a mix of the old and new response amplitudes to use for the next iteration
                                                    # (uses hard-coded successive under relaxation for now)
                    print(f" Iteration {iiter}, unconverged (largest change is {np.max(tolCheck):.5f} >= {tol})")
        
                if iiter == nIter-1:
                    print("WARNING - solveDynamics iteration did not converge to the tolerance.")
            
            
            if conv_plot:
                # labels for convergence plots
                ax[1].legend()
                ax[0].set_ylabel("response magnitude")
                ax[1].set_ylabel("response, real")
                ax[2].set_ylabel("response, imag")
                ax[2].set_xlabel("frequency (rad/s)")
                fig.suptitle("Response convergence")
        
        
            # Save the FOWT's impedance matrix
            fowt.Z = Z
        
        # Now that invididual FOWT impedences matrices have been found, construct the 
        # system-level matrices (in case of couplings) and compute the total response
        # including multiple excitation sources.
        
        # 0. Construct full system matrices
        
        Z_sys = np.zeros([self.nDOF,self.nDOF,self.nw], dtype=complex)   # total system impedance matrix
        #M_sys = np.zeros([self.nDOF,self.nDOF,self.nw])       # total mass and added mass matrix [kg, kg-m, kg-m^2]
        #B_sys = np.zeros([self.nDOF,self.nDOF,self.nw])       # total damping matrix [N-s/m, N-s, N-s-m]
        #C_sys = np.zeros([self.nDOF,self.nDOF,self.nw])       # total stiffness matrix [N/m, N, N-m]
        #F_sys = np.zeros([self.nDOF,self.nw], dtype=complex)
        
        # include each FOWT's individual impedance matrix
        for i, fowt in enumerate(self.fowtList):
            i1 = i*6                                              # range of DOFs for the current turbine
            i2 = i*6+6
            Z_sys[i1:i2, i1:i2] += fowt.Z
            #M_sys[i1:i2, i1:i2] += fowt.
            #B_sys[i1:i2, i1:i2] += fowt.
            #C_sys[i1:i2, i1:i2] += fowt.
        
        # include array-level mooring stiffness
        if self.ms:
            Z_sys += self.ms.getCoupledStiffnessA(lines_only=True)[:,:,None]
        
        
        # >>> For arrays, we would want a sparse solver for Zinv. <<<
        
        # 1. get latest impedence matrix and invert it
        #Z = Z (already done)
        Zinv  = np.zeros([self.nDOF,self.nDOF,self.nw], dtype=complex)  # total system impedance matrix
        for iw in range(self.nw):
            Zinv[:,:,iw] = np.linalg.inv(Z_sys[:,:,iw])
        
        # 2. calculate response for each source of excitation
        # This is the sytem response tensor, including for each excitation type.
        self.Xi = np.zeros([self.fowtList[0].nWaves+1,self.nDOF,self.nw], dtype=complex)  
        
        # >>> TODO: need to make a system-level wave description, and nWaves value <<<
        
        # wave excitation
        for ih in range(fowt.nWaves):
            
            F_wave = np.zeros([self.nDOF, self.nw], dtype=complex)  # system wave excitation vector for this wave
        
            for i, fowt in enumerate(self.fowtList):
                # calculate linear and nonlinear wave excitation for this FOWT and case (consider phasing due to position in array)
                fowt.calcHydroExcitation(case, memberList=fowt.memberList)
                F_linearized = fowt.calcDragExcitation(ih)
                F_wave[i*6:i*6+6] = fowt.F_BEM[ih,:,:] + fowt.F_hydro_iner[ih,:,:] + F_linearized #+ fowt.Fhydro_2nd[ih,:,:]
                
            # compute system response
            for iw in range(self.nw):
                self.Xi[ih,:,iw] = np.matmul(Zinv[:,:,iw], F_wave[:,iw])
        
        # rotor excitation
        '''
        F_rotor = np.zeros([self.nDOF, self.nw], dtype=complex)
        
        for i, fowt in enumerate(self.fowtList):
            F_rotor[i*6:i*6+6] = np.sum(fowt.F_aero, axis=2)
            
        for iw in range(self.nw):
            self.Xi[-1,:,iw] = np.matmul(Zinv[:,:,iw], F_rotor[:,iw])
        '''
        
        # store all the results in the FOWT object 
        for i, fowt in enumerate(self.fowtList):
            fowt.Xi = self.Xi[:, i*6:i*6+6, :]  # this overwrites the response in the FOWT with what's been calculated
        
        
        # XXX  3. calculate overall response spectrum with Stot = |Hw|^2 Sw + |Hi|^2 Si + ...
        # XXX Stot = np.sum(np.abs(Xi)**2, axis=0)
        


        # ------------------------------ preliminary plotting of response ---------------------------------
        
        if RAO_plot:
            # response amplitude plotting (for first wave heading)
            
            for i, fowt in enumerate(self.fowtList):
            
                fig, ax = plt.subplots(7,1, sharex=True)
        
                ax[0].plot(self.w, np.abs(fowt.Xi[0,0,:])          , 'k' , label="magnitude")
                ax[1].plot(self.w, np.abs(fowt.Xi[0,1,:])          , 'k' )
                ax[2].plot(self.w, np.abs(fowt.Xi[0,2,:])          , 'k' )
                ax[3].plot(self.w, np.abs(fowt.Xi[0,3,:])*180/np.pi, 'k' )
                ax[4].plot(self.w, np.abs(fowt.Xi[0,4,:])*180/np.pi, 'k' )
                ax[5].plot(self.w, np.abs(fowt.Xi[0,5,:])*180/np.pi, 'k' )
                ax[6].plot(self.w, fowt.zeta[0,:]                  , 'k' )
        
                ax[0].plot(self.w, np.real(fowt.Xi[0,0,:])          , ':g', label='real')
                ax[1].plot(self.w, np.real(fowt.Xi[0,1,:])          , ':g')
                ax[2].plot(self.w, np.real(fowt.Xi[0,2,:])          , ':g')
                ax[3].plot(self.w, np.real(fowt.Xi[0,3,:])*180/np.pi, ':g')
                ax[4].plot(self.w, np.real(fowt.Xi[0,4,:])*180/np.pi, ':g')
                ax[5].plot(self.w, np.real(fowt.Xi[0,5,:])*180/np.pi, ':g')
                
                ax[0].plot(self.w, np.imag(fowt.Xi[0,0,:])          , ':r', label='imag')
                ax[1].plot(self.w, np.imag(fowt.Xi[0,1,:])          , ':r')
                ax[2].plot(self.w, np.imag(fowt.Xi[0,2,:])          , ':r')
                ax[3].plot(self.w, np.imag(fowt.Xi[0,3,:])*180/np.pi, ':r')
                ax[4].plot(self.w, np.imag(fowt.Xi[0,4,:])*180/np.pi, ':r')
                ax[5].plot(self.w, np.imag(fowt.Xi[0,5,:])*180/np.pi, ':r')
                
                ax[0].legend()
        
                #ax[0].set_ylim([0, 1e6])
                #ax[1].set_ylim([0, 1e9])
        
                ax[0].set_ylabel("Surge (m)")
                ax[1].set_ylabel("Sway (m)")
                ax[2].set_ylabel("Heave (m)")
                ax[3].set_ylabel("Roll (deg)")
                ax[4].set_ylabel("Pitch (deg)")
                ax[5].set_ylabel("Yaw (deg)")
                ax[6].set_ylabel("wave amplitude (m)")
                ax[6].set_xlabel("frequency (rad/s)")


        self.results['response'] = {}   # signal this data is available by adding a section to the results dictionary

        return self.Xi  # is it better to return the response or save it in the model object? Or in the FOWT objects? <<<



    def calcOutputs(self):
        '''This is where various output quantities of interest are calculated based on the already-solved system response.'''
        
        fowt = self.fowtList[0]   # just using a single turbine for now
        
        
        # ----- system properties outputs -----------------------------
        # all values about platform reference point (z=0) unless otherwise noted
        
        if 'properties' in self.results:
        
            self.results['properties']['tower mass'] = fowt.mtower
            self.results['properties']['tower CG'] = fowt.rCG_tow
            self.results['properties']['substructure mass'] = fowt.m_sub
            self.results['properties']['substructure CG'] = fowt.rCG_sub
            self.results['properties']['shell mass'] = fowt.m_shell
            self.results['properties']['ballast mass'] = fowt.m_ballast
            self.results['properties']['ballast densities'] = fowt.pb
            self.results['properties']['total mass'] = fowt.M_struc[0,0]
            self.results['properties']['total CG'] = fowt.rCG
            self.results['properties']['roll inertia at subCG']  = fowt.props['Ixx_sub']
            self.results['properties']['pitch inertia at subCG'] = fowt.props['Iyy_sub']
            self.results['properties']['yaw inertia at subCG']   = fowt.props['Izz_sub']
            
            self.results['properties']['buoyancy (pgV)'] = fowt.rho_water*fowt.g*fowt.V
            self.results['properties']['center of buoyancy'] = fowt.rCB
            self.results['properties']['C hydrostatic'] = fowt.C_hydro
            self.results['properties']['C system'] = fowt.C_struc + fowt.C_hydro + self.C_moor0
            
            # unloaded equilibrium <<< 
            
            self.results['properties']['F_lines0'] = self.F_moor0
            self.results['properties']['C_lines0'] = self.C_moor0
                    
            # 6DOF matrices for the support structure (everything but turbine) including mass, hydrostatics, and mooring reactions
            self.results['properties']['M support structure'] = fowt.M_struc_sub          # mass matrix (about PRP)
            self.results['properties']['A support structure'] = fowt.A_hydro_morison + fowt.A_BEM[:,:,-1]   # hydrodynamic added mass (currently using highest frequency of BEM added mass)
            self.results['properties']['C support structure'] = fowt.C_struc_sub + fowt.C_hydro + self.C_moor0  # stiffness

        
        
        # ----- response outputs (always in standard units) ---------------------------------------
        '''
        if 'response' in self.results:
            
            RAOmag      = abs(self.Xi          /fowt.zeta)  # magnitudes of motion RAO

            self.results['response']['frequencies'] = self.w/2/np.pi         # Hz
            self.results['response']['wave elevation'] = fowt.zeta
            self.results['response']['Xi'         ] = self.Xi
            
            self.results['response']['surge RAO'  ] = RAOmag[0,:]
            self.results['response'][ 'sway RAO'  ] = RAOmag[1,:]
            self.results['response']['heave RAO'  ] = RAOmag[2,:]
            self.results['response']['pitch RAO'  ] = RAOmag[3,:]
            self.results['response'][ 'roll RAO'  ] = RAOmag[4,:]
            self.results['response'][  'yaw RAO'  ] = RAOmag[5,:]
            
            # save dynamic derived quantities
            #self.results['response']['mooring tensions'] = ...
            self.results['response']['nacelle acceleration'] = self.w**2 * (self.Xi[0] + self.Xi[4]*fowt.hHub)
        '''
    
        
        return self.results
        
        
    

    def plotResponses(self):
        '''Plots the power spectral densities of the available response channels for each case.'''
        
        fig, ax = plt.subplots(6, 1, sharex=True, figsize=(6,6))
        
        # loop through each FOWT and plot its response (on the same figure for now)
        for i in range(self.nFOWT):
        
            
            nCases = len(self.results['case_metrics'])
            
            for iCase in range(nCases):
                metrics = self.results['case_metrics'][iCase][i]
                ax[0].plot(self.w/TwoPi, TwoPi*metrics['surge_PSD']    )  # surge
                ax[1].plot(self.w/TwoPi, TwoPi*metrics['heave_PSD']    )  # heave
                ax[2].plot(self.w/TwoPi, TwoPi*metrics['pitch_PSD']    )  # pitch [deg]
                ax[3].plot(self.w/TwoPi, TwoPi*metrics['AxRNA_PSD']    )  # nacelle acceleration
                ax[4].plot(self.w/TwoPi, TwoPi*metrics['Mbase_PSD']    )  # tower base bending moment (using FAST's kN-m)
                ax[5].plot(self.w/TwoPi, TwoPi*metrics['wave_PSD' ], label=f'FOWT {i+1}; Case {iCase+1}')  # wave spectrum

                # need a variable number of subplots for the mooring lines
                #ax2[3].plot(model.w/2/np.pi, TwoPi*metrics['Tmoor_PSD'][0,3,:]  )  # fairlead tension

        ax[0].set_ylabel('surge \n'+r'(m$^2$/Hz)')
        ax[1].set_ylabel('heave \n'+r'(m$^2$/Hz)')
        ax[2].set_ylabel('pitch \n'+r'(deg$^2$/Hz)')
        ax[3].set_ylabel('nac. acc. \n'+r'((m/s$^2$)$^2$/Hz)')
        ax[4].set_ylabel('twr. bend \n'+r'((Nm)$^2$/Hz)')
        ax[5].set_ylabel('wave elev.\n'+r'(m$^2$/Hz)')

        #ax[0].set_ylim([0.0, 25])
        #ax[1].set_ylim([0.0, 15])
        #ax[2].set_ylim([0.0, 4])
        #ax[-1].set_xlim([0.03, 0.15])
        ax[-1].set_xlabel('frequency (Hz)')
        
        #if nCases > 1:
        ax[-1].legend()
        fig.suptitle('RAFT power spectral densities')
        fig.tight_layout()


    def saveResponses(self, outPath):
        '''Save the power spectral densities of the available response channels for each case to an output file.'''
        
        chooseMetrics = ['wave_PSD', 'surge_PSD', 'heave_PSD', 'pitch_PSD', 'AxRNA_PSD', 'Mbase_PSD']
        metricUnit    = ['m^2/Hz', 'm^2/Hz', 'm^2/Hz', 'deg^2/Hz', '(m/s^2)^2/Hz', '(Nm)^2/Hz']
        
        for i in range(self.nFOWT):
        
            nCases = len(self.results['case_metrics'])
            
            for iCase in range(nCases):
                metrics = self.results['case_metrics'][iCase][i]
                with open(f'{outPath}_Case{iCase}_WT{i}.txt', 'w') as file:
                    # Write the header
                    file.write('Frequency [rad/s] \t')
                    for metric, unit in zip(chooseMetrics, metricUnit):
                        file.write(f'{metric} [{unit}] \t')
                    file.write('\n')

                    # Write the data
                    for iFreq in range(len(self.w)):
                        file.write(f'{self.w[iFreq]:.5f} \t')
                        for metric in chooseMetrics:
                            file.write(f'{np.squeeze(metrics[metric][iFreq]):.5f} \t')
                        file.write('\n')


    def plotResponses_extended(self):
        '''Plots more power spectral densities of the available response channels for each case.'''

        fig, ax = plt.subplots(9, 1, sharex=True)
        
        # loop through each FOWT and plot its response (on the same figure for now)
        for i in range(self.nFOWT):
        
            nCases = len(self.results['case_metrics'])
            
            for iCase in range(nCases):
                metrics = self.results['case_metrics'][iCase][i]
                ax[0].plot(self.w / TwoPi, TwoPi * metrics['surge_PSD'][:])  # surge
                ax[1].plot(self.w / TwoPi, TwoPi * metrics['sway_PSD'][:])  # surge
                ax[2].plot(self.w / TwoPi, TwoPi * metrics['heave_PSD'][:])  # heave
                ax[3].plot(self.w / TwoPi, TwoPi * metrics['pitch_PSD'][:])  # pitch [deg]
                ax[4].plot(self.w / TwoPi, TwoPi * metrics['roll_PSD'][:])  # pitch [deg]
                ax[5].plot(self.w / TwoPi, TwoPi * metrics['yaw_PSD'][:])  # pitch [deg]
                ax[6].plot(self.w / TwoPi, TwoPi * metrics['AxRNA_PSD'][:])  # nacelle acceleration
                ax[7].plot(self.w / TwoPi,
                           TwoPi * metrics['Mbase_PSD'][:])  # tower base bending moment (using FAST's kN-m)
                ax[8].plot(self.w / TwoPi, TwoPi * metrics['wave_PSD'][ :],
                           label=f'case {iCase + 1}')  # wave spectrum

                # need a variable number of subplots for the mooring lines
                # ax2[3].plot(model.w/2/np.pi, TwoPi*metrics['Tmoor_PSD'][0,3,:]  )  # fairlead tension

        ax[0].set_ylabel('surge \n' + r'(m$^2$/Hz)')
        ax[1].set_ylabel('sway \n' + r'(m$^2$/Hz)')
        ax[2].set_ylabel('heave \n' + r'(m$^2$/Hz)')
        ax[3].set_ylabel('pitch \n' + r'(deg$^2$/Hz)')
        ax[4].set_ylabel('roll \n' + r'(deg$^2$/Hz)')
        ax[5].set_ylabel('yaw \n' + r'(deg$^2$/Hz)')
        ax[6].set_ylabel('nac. acc. \n' + r'((m/s$^2$)$^2$/Hz)')
        ax[7].set_ylabel('twr. bend \n' + r'((Nm)$^2$/Hz)')
        ax[8].set_ylabel('wave elev.\n' + r'(m$^2$/Hz)')

        # ax[0].set_ylim([0.0, 25])
        # ax[1].set_ylim([0.0, 15])
        # ax[2].set_ylim([0.0, 4])
        # ax[-1].set_xlim([0.03, 0.15])
        ax[-1].set_xlabel('frequency (Hz)')

        # if nCases > 1:
        ax[-1].legend()
        fig.suptitle('RAFT power spectral densities')

        
        

    def preprocess_HAMS(self, dw=0, wMax=0, dz=0, da=0):
        '''This generates a mesh for the platform, runs a BEM analysis on it
        using pyHAMS, and writes .1 and .3 output files for use with OpenFAST.
        The input parameters are useful for multifidelity applications where 
        different levels have different accuracy demands for the HAMS analysis.
        The mesh is only made for non-interesecting members flagged with potMod=1.
        
        PARAMETERS
        ----------
        dw : float
            Optional specification of custom frequency increment (rad/s).
        wMax : float
            Optional specification of maximum frequency for BEM analysis (rad/s). Will only be
            used if it is greater than the maximum frequency used in RAFT.
        dz : float
            desired longitudinal panel size for potential flow BEM analysis (m)
        da : float
            desired azimuthal panel size for potential flow BEM analysis (m)
        '''
        
        self.fowtList[0].calcBEM(dw=dw, wMax=wMax, dz=dz, da=da)


<<<<<<< HEAD
    def plot(self, ax=None, hideGrid=False, draw_body=True, color=None, nodes=0, 
             xbounds=None, ybounds=None, zbounds=None, plot_rotor=True, airfoils=False, 
             station_plot=[], zorder=2, figsize=(6,4)):
=======
    def plot(self, ax=None, hideGrid=False, draw_body=True, color='k', nodes=0, 
             xbounds=None, ybounds=None, zbounds=None, plot_rotor=True, airfoils=False, station_plot=[],
             plot_water=False, plot_soil=False):
>>>>>>> ea567ef4
        '''plots the whole model, including FOWTs and mooring system...'''

        # for now, start the plot via the mooring system, since MoorPy doesn't yet know how to draw on other codes' plots
        #self.ms.bodyList[0].setPosition(np.zeros(6))
        #self.ms.initialize()
        
        #fig = plt.figure(figsize=(20/2.54,12/2.54))
        #ax = Axes3D(fig)

        # if axes not passed in, make a new figure
        if ax == None:    
            if self.ms:
                fig, ax = self.ms.plot(color=color, draw_body=draw_body,figsize=figsize,
                                       xbounds=xbounds, ybounds=ybounds, zbounds=zbounds)
            else:   
                fig = plt.figure(figsize=figsize)
                ax = plt.axes(projection='3d')
            
        else:
            fig = ax.get_figure()
            if self.ms:
                self.ms.plot(ax=ax, color=color, draw_body=draw_body, xbounds=xbounds, ybounds=ybounds, zbounds=zbounds)

        # plot each FOWT
<<<<<<< HEAD
        for fowt in self.fowtList:
            fowt.plot(ax, color=color, zorder=zorder, nodes=nodes, 
                      plot_rotor=plot_rotor, station_plot=station_plot, 
                      airfoils=airfoils)
        
        set_axes_equal(ax)
        
=======
        for ifowt in self.fowtList:
            ifowt.plot(ax, color=color, nodes=nodes, plot_rotor=plot_rotor, station_plot=station_plot, airfoils=airfoils)
            
>>>>>>> ea567ef4
        if hideGrid:       
            ax.set_xticks([])    # Hide axes ticks
            ax.set_yticks([])
            ax.set_zticks([])     
            ax.grid(False)       # Hide grid lines
            ax.grid(b=None)
            ax.axis('off')
            ax.set_frame_on(False)

        #vx = np.array( ax.get_xlim() )
        #vy = np.array( ax.get_ylim() )
        r = 75 #0.1*np.maximum(vx.max(), vy.max())

        if plot_water:
            water_color = (0.122, 0.4667, 0.706)
            p_sea = Circle((0,0), r, color=water_color, alpha=0.3)
            ax.add_patch(p_sea)
            art3d.pathpatch_2d_to_3d(p_sea, z=0, zdir="z")
        if plot_soil:
            soil_color = (0.703125, 0.390625, 0.0)
            p_soil = Circle((0,0), r, color=soil_color, alpha=0.5)
            ax.add_patch(p_soil)
            art3d.pathpatch_2d_to_3d(p_soil, z=-self.depth, zdir="z")
            
        return fig, ax
    
    
    def plot2d(self, ax=None, hideGrid=False, draw_body=True, color=None, 
               station_plot=[], Xuvec=[1,0,0], Yuvec=[0,0,1], figsize=(6,4)):
        '''plots the whole model, including FOWTs and mooring system...'''

        # for now, start the plot via the mooring system, since MoorPy doesn't yet know how to draw on other codes' plots
        #self.ms.bodyList[0].setPosition(np.zeros(6))
        #self.ms.initialize()
        
        #fig = plt.figure(figsize=(20/2.54,12/2.54))
        #ax = Axes3D(fig)

        # if axes not passed in, make a new figure
        if ax == None:    
            if self.ms:
                fig, ax = self.ms.plot2d(color=color, draw_body=draw_body, Xuvec=Xuvec, Yuvec=Yuvec, figsize=figsize)
            else:   
                fig, ax = plt.subplots(1,1, figsize=figsize)
            
        else:
            fig = ax.get_figure()
            if self.ms:
                self.ms.plot2d(ax=ax, color=color, draw_body=draw_body, Xuvec=Xuvec, Yuvec=Yuvec)

        # plot each FOWT
        for fowt in self.fowtList:
            fowt.plot2d(ax, color=color, station_plot=station_plot, Xuvec=Xuvec, Yuvec=Yuvec)
        
        ax.axis("equal")
        
        if hideGrid:       
            ax.set_xticks([])    # Hide axes ticks
            ax.set_yticks([])
            ax.grid(False)       # Hide grid lines
            ax.grid(b=None)
            ax.axis('off')
            ax.set_frame_on(False)
            
        return fig, ax
    
    
    def adjustBallast(self, fowt, heave_tol=1, l_fill_adj=1e-2, rtn=0, display=0):
        '''function to add or subtract the fill level of ballast in a member to get equilibrium heave close to 0
        fowt: the FOWT object that needs to be ballasted
        heave_tol: the tolerance acceptable for equilibrium heave [m]
        l_fill_adj: the amount you want the heave to change by in each iteration of the while loop [m]
        rtn: flag to output relevant data'''
        
        member_break_flag=False
        data = []
        
        # calculate the difference in theoretical mass and actual mass
        fowt.calcStatics()
        mass = (fowt.V*fowt.rho_water*fowt.g + self.F_moor0[2])/fowt.g
        dmass = mass - fowt.M_struc[0,0]
        sumFz = -fowt.M_struc[0,0]*fowt.g + fowt.V*fowt.rho_water*fowt.g + self.F_moor0[2]
        heave = sumFz/(fowt.rho_water*fowt.g*fowt.AWP)
        if display==1: print(mass, dmass, heave)
        
        # loop through each member and adjust the l_fill of each to match the volume needed to balance the mass
        for i,member in enumerate(fowt.memberList):
            if display==1: print('-------',i,member.rA)
            # organize the headings to work for this specific function
            if np.isscalar(member.headings):
                headings = [member.headings]
            else:
                headings = member.headings
            if display==1: print(headings)
            if member.heading != headings[0]:   # to ensure that only one member in a repeated member list is adjusted
                pass
            else:
                # organize the l_fill and rho_fill variables for this specific function
                if type(member.l_fill) is float:  # if there is only one section of ballast in the member, make it a list
                    l_fills = [member.l_fill]    
                    rho_fills = [member.rho_fill]
                else:
                    l_fills = member.l_fill
                    rho_fills = member.rho_fill
                if display==1: print(l_fills, rho_fills)
                
                # loop through each section of ballast in the member and adjust its l_fill to balance heave
                for j,ballast in enumerate(rho_fills):
                    if ballast > 0:                                         # only adjust the sections with existing ballast
                        if display==1: print(j, ballast)    
                        dvol = dmass/ballast                                # the volume required to balance heave
                        mdvol = dvol/len(headings)                          # the volume required per repeated member
                        err = 1e5                                           # initialize the error for the l_fill solver
                        l_fill = l_fills[j]                                 # set the current l_fill value
                        #l = member.stations[j+1]-member.stations[j]         # set the length of the submember with ballast
                        l = member.l        # assume that the sub-member fill level (specified in 'l_fills[j]') can reach the entire height of the member
                        if display==1: print(dvol, mdvol, l_fill, l)
                        if member.shape=='circular':
                            dAi = member.d[j] - 2*member.t[j]
                            dBi = member.d[j+1] - 2*member.t[j+1]
                            # calculate the initial volume in the current submember first
                            dBi_fill = (dBi-dAi)*(l_fill/l) + dAi           # interpolated diameter of frustum that ballast is filled to
                            V0 = FrustumVCV(dAi, dBi_fill, l_fill, rtn=1)
                            
                            # adjust the l_fill value of the submember by l_fill_adj until the new ballast volume settles on V0+mdvol
                            while abs(err) > 0.01*V0:
                                if l_fill >= l and mdvol < 0:       # if l_fill is more than the given submember length and volume needs to decrease
                                    l_fill += -l_fill_adj
                                elif l_fill >= l and mdvol > 0:     # if l_fill is more than the given submember length and volume needs to increase
                                    l_fill = l_fill
                                    break                           # end the while loop since this is the maximum l_fill can go for this submember
                                elif l_fill <= 0 and mdvol > 0:     # if l_fill is less than 0 and the volume needs to increase
                                    l_fill += l_fill_adj
                                elif l_fill <= 0 and mdvol < 0:     # if l_fill is less than 0 and the volume needs to decrease
                                    l_fill = l_fill
                                    break                           # end the whole loop since l_fill can't go below 0
                                else:
                                    l_fill += l_fill_adj*np.sign(err)   # otherwise, adjust by l_fill in the correct direction
                                
                                dBi_fill = (dBi-dAi)*(l_fill/l) + dAi
                                V = FrustumVCV(dAi, dBi_fill, l_fill, rtn=1)    # calculate the volume of the ballast with the new l_fill
                                err = V0+mdvol - V                              # ensure V0+mdvol = V to solve for the correct l_fill
                            l_fill = np.round(l_fill, 2)
                            
                        
                        elif member.shape=='rectangular':
                            slAi = member.sl[j] - 2*member.t[j]
                            slBi = member.sl[j+1] - 2*member.t[j+1]
                            # calculate the initial volume in the current submember first
                            slBi_fill = (slBi-slAi)*(l_fill/l) + slAi   # interpolated side lengths of frustum that ballast is filled to
                            V0 = FrustumVCV(slAi, slBi_fill, l_fill, rtn=1)
                            
                            # adjust the l_fill value of the submember by l_fill_adj until the new ballast volume settles on V0+mdvol                            
                            while abs(err)> 0.01*V0:
                                if l_fill >= l and mdvol < 0:       # if l_fill is more than the given submember length and volume needs to decrease
                                    l_fill += -l_fill_adj
                                elif l_fill >= l and mdvol > 0:     # if l_fill is more than the given submember length and volume needs to increase
                                    l_fill = l_fill
                                    break                           # end the while loop since this is the maximum l_fill can go for this submember
                                elif l_fill <= 0 and mdvol > 0:     # if l_fill is less than 0 and the volume needs to increase
                                    l_fill += l_fill_adj
                                elif l_fill <= 0 and mdvol < 0:     # if l_fill is less than 0 and the volume needs to decrease
                                    l_fill = l_fill
                                    break                           # end the whole loop since l_fill can't go below 0
                                else:
                                    l_fill += l_fill_adj*np.sign(err)   # otherwise, adjust by l_fill in the correct direction
                                
                                slBi_fill = (slBi-slAi)*(l_fill/l) + slAi
                                V = FrustumVCV(slAi, slBi_fill, l_fill, rtn=1)  # calculate the volume of the ballast with the new l_fill
                                err = V0+mdvol - V                              # ensure V0+mdvol = V to solve for the correct l_fill
                            l_fill = np.round(l_fill, 2)
                        
                        if display==1:  print('solved l_fill = ', l_fill)
                        # replace the solved for l_fill value in each repeated member
                        for k,heading in enumerate(headings):
                            if np.isscalar(fowt.memberList[i+k].l_fill):
                                fowt.memberList[i+k].l_fill = l_fill
                            else:
                                fowt.memberList[i+k].l_fill[j] = l_fill
                                
                        
                        # check if heave equilibrium was reached by only changing this ballast section of the member
                        fowt.calcStatics()
                        sumFz = -fowt.M_struc[0,0]*fowt.g + fowt.V*fowt.rho_water*fowt.g + self.F_moor0[2]
                        heave = sumFz/(fowt.rho_water*fowt.g*fowt.AWP)
                        if display==1: print('heave', heave, heave_tol)
                        if abs(heave) < heave_tol:  # congrats, you've ballasted to achieve the given heave tolerance
                            member_break_flag=True  # break out of the outer member for loop as well
                            data.append([member.rA, member.l_fill, member.rho_fill, heave])             # save data
                            break                   # break out of this inner for loop iterating between ballast sections in one member
                        else:                       # bummer, you have to keep ballasting in other members or sections of the same member
                            mass = (fowt.V*fowt.rho_water*fowt.g + self.F_moor0[2])/fowt.g
                            dmass = mass - fowt.M_struc[0,0]                                # newly evaluated change in mass you need
                            data.append([member.rA.tolist(), member.l_fill, member.rho_fill, heave])    # save data
                            
                if member_break_flag:
                    break
                        
        # if you've gone through all the members in the model that have initial ballast, maybe try adjusting densities
        # this also does not currently support members with multiple types of ballast, even though RAFT can
        """
        fowt.calcStatics()
        sumFz = -fowt.M_struc[0,0]*fowt.g + fowt.V*fowt.rho_water*fowt.g + self.F_moor0[2]
        heave = sumFz/(fowt.rho_water*fowt.g*fowt.AWP)
        while abs(heave) > 0.5:
            #print(f'Adjusting ballast since the heave is {heave:6.2f} m')
            for i in range(len(fowt.memberList)):
                if fowt.memberList[i].rho_fill > 0:     # find the first member in the memberList that has ballast
                    for j in range(len(fowt.memberList[i].headings)):   # for each copy of the member
                        fowt.memberList[i+j].rho_fill += rho_fill_adj*(heave/abs(heave))
                        #print(fowt.memberList[i+j].rho_fill)
                    break
                # >>>>>> fyi there could be an else case where no members have ballast initially <<<<<
            fowt.calcStatics()
            sumFz = -fowt.M_struc[0,0]*fowt.g + fowt.V*fowt.rho_water*fowt.g + self.F_moor0[2]
            heave = sumFz/(fowt.rho_water*fowt.g*fowt.AWP)
        """
        
        if rtn:
            return data


    def adjustBallastDensity(self, fowt):
        '''Adjusts ballast densities unifromly to trim FOWT in heave.
        fowt: the FOWT object that needs to be ballasted
        '''
        
        print("Adjusting ballast to trim heave.")
        
        # check for any instances of zero-density ballast and ensure the corresponding fill length is zero        
        for member in fowt.memberList:
            if type(member.l_fill) is float:  # if there is only one section of ballast in the member            
                if member.rho_fill == 0.0:
                    member.l_fill = 0.0
            else:
                for i in range(len(member.l_fill)):
                    if member.rho_fill[i] == 0.0:
                        member.l_fill[i] = 0.0
        
        # compute ballast and check initial offset
        fowt.calcStatics()
        sumFz = -fowt.M_struc[0,0]*fowt.g + fowt.V*fowt.rho_water*fowt.g + self.F_moor0[2]
        heave = sumFz/(fowt.rho_water*fowt.g*fowt.AWP)        
        print(f" Original sumFz is {sumFz/1000:.0f} kN and heave is ~{heave:.3f} m")
        
        # total up the ballast volume
        ballast_volume = 0.0        
        for member in fowt.memberList:
            ballast_volume += sum(member.vfill)
        
        # ensure there isn't zero ballast volume
        if ballast_volume <= 0:
            raise Exception("adjustBallastDenity can only be used for platforms that have some ballast volume.")
        
        # calculate required change in ballast densities to zero heave offset
        delta_rho_fill = sumFz/fowt.g/ballast_volume
        
        print(f" Adjusting fill density by {delta_rho_fill:.3f} kg/m over {ballast_volume:.3f} m3 of ballast")
        
        # apply the change to each ballasted (sub)member's fill densities
        for member in fowt.memberList:
            if type(member.l_fill) is float:  # if there is only one section of ballast in the member            
                if member.l_fill > 0.0:
                    member.rho_fill += delta_rho_fill
            else:
                for i in range(len(member.l_fill)):
                    if member.l_fill[i] > 0.0:
                        member.rho_fill[i] += delta_rho_fill
        
        # recompute ballast and check adjusted offset
        fowt.calcStatics()
        sumFz = -fowt.M_struc[0,0]*fowt.g + fowt.V*fowt.rho_water*fowt.g + self.F_moor0[2]
        heave = sumFz/(fowt.rho_water*fowt.g*fowt.AWP)
        
        print(f" New sumFz is {sumFz/1000:.0f} kN and heave is ~{heave:.3f} m")
        
        # return adjustment
        return delta_rho_fill
    
    
    def adjustWISDEM(self, old_wisdem_file, new_wisdem_file):
        '''
        This loads an existing WISDEM input file and adjusts the ballast in the members in WISDEM based on 
        a RAFT model that was created based on the original WISDEM model
        '''
        
        # read in the wisdem file that you want to adjust and save it as a wisdem_design dictionary
        import ruamel_yaml as ry
        reader = ry.YAML(typ="safe", pure=True)
        with open(old_wisdem_file, "r", encoding="utf-8") as f:
            wisdem_design = reader.load(f)
        
        fowt = self.fowtList[0]
        membersRAFT = fowt.memberList       # list of members in the RAFT model
        membersWISDEM = wisdem_design['components']['floating_platform']['members']     # list of members in the WISDEM model
        
        # Main adjuster section:
        # Loop through each member in WISDEM and make adjustments based on the data in RAFT
        # For right now, this only changes the ballast fill levels
        for wisdem_member in membersWISDEM:
            if 'ballasts' in wisdem_member['internal_structure'].keys():    # skip the wisdem member if there is no ballast section
                for raft_member in membersRAFT:
                    # determine if the raft_member is the same type as the current wisdem member (they don't have great identifiers to relate)
                    # first, find the bottom joint of the current wisdem member
                    for joint in wisdem_design['components']['floating_platform']['joints']:
                        if wisdem_member['joint1']==joint['name']:  # find the name of the bottom 
                            # if that joint's location is the same as the raft member's bottom node location AND both the wisdem member and the raft member have the same diameter
                            if str(joint['location'][2])[0:5] == str(raft_member.rA[2])[0:5] and wisdem_member['outer_shape']['outer_diameter']['values'][0]==raft_member.d[0]:
                                # adjust the volume of the wisdem member based on the similar raft member's fill level
                                
                                # assume the diameter is constant along the member's length in both WISDEM and RAFT
                                area = np.pi * ((raft_member.d[0]-2*raft_member.t[0])/2)**2
                                # update the volume of the wisdem member based on the l_fill value in RAFT
                                wisdem_member['internal_structure']['ballasts'][0]['volume'] = float(area*raft_member.l_fill[0])
                                
                                break   # stop looping through the rest of the joints
                    break   # stop looping through the rest of the raft members
        
        # save the adjusted wisdem design dictionary into a new wisdem yaml file
        yaml = ry.YAML()
        yaml.default_flow_style = None
        yaml.width = float("inf")
        yaml.indent(mapping=4, sequence=6, offset=3)
        yaml.allow_unicode = False
        with open(new_wisdem_file, "w", encoding="utf-8") as f:
            yaml.dump(wisdem_design, f)

    def powerThrustCurve(self,nfowt, nrotor, uhubs, heading, yaw, plot = False ):
        '''
        Parameters
        ----------
        vhubs : array
            Array of wind speeds for power thrust curves.
        Returns
        -------
        None.

        '''
        #store case data then delete for now
        casedata = self.design['cases']['data']
        self.design['cases']['data'] = []
        cp = []
        ct = []
        pitch = []
        
        power = []
        thrust = [] 
        for uhub in uhubs:
            if uhub >= 3 and uhub <=25: 
                self.design['cases']['data'] = [[uhub, heading, 0.1, 'operating', yaw, 'JONSWAP', 0,0,0]]
            else:
                self.design['cases']['data'] = [[uhub, heading, 0.1, 'parked', yaw, 'JONSWAP', 0,0,0]]
            case = dict(zip( self.design['cases']['keys'], self.design['cases']['data'][0]))   
            self.solveStatics(case=case)
            
            
            # Calculate platform pitch
            rot = self.fowtList[nfowt].rotorList[nrotor]
            turbine_tilt    = np.arctan2(rot.q[2], rot.q[0])  # [rad] front facing up is positive
            
            
            
            # Not sure how the pitch angle should be handled if wind comes at angle.....
            loads, derivs = self.fowtList[nfowt].rotorList[nrotor].runCCBlade(uhub,  ptfm_pitch=turbine_tilt, )
            cp.append(loads["CP"][0])
            ct.append(loads["CT"][0])
            pitch.append(rad2deg(self.fowtList[nfowt].Xi0[4]))
            
            power.append(self.fowtList[nfowt].rotorList[nrotor].aero_power)
            thrust.append(self.fowtList[nfowt].rotorList[nrotor].aero_thrust)
        
        if plot:
            fig, ax = plt.subplots(3,1, sharex = True)
            plotvars = [cp, ct,pitch]
            ylabels = ["Power Coef", "Thrust Coef", "Ptfm Pitch (deg)"]
            for i in range(0, 3):
                ax[i].plot(uhubs, plotvars[i])
                ax[i].set_ylabel(ylabels[i])
            ax[2].set_xlabel('Wind Speed (m/s)')
            
            
            fig, ax = plt.subplots(2,1, sharex = True)
            plotvars = [power, thrust]
            ylabels = ["Power", "Thrust"]
            for i in range(0, 2):
                ax[i].plot(uhubs, plotvars[i])
                ax[i].set_ylabel(ylabels[i])
            ax[1].set_xlabel('Wind Speed (m/s)')
            
        self.design['cases']['data'] = casedata
        
        return cp, ct, pitch
    
    
    def florisCoupling(self, config, turbconfig, path ):
        '''
        Function to set up FLORIS interface, using parameters from the RAFT model. 
        Takes in base yaml files for floris configuration and turbine configuration and updates the
        turbine locations, shear, air density, rotor diameter, power-thrust curve. Iterates through each
        RAFT case and calculates turbine power matrix
        
        NOTE: this function writes a new turbine yaml file for each turbine. 

        Parameters
        ----------
        config : str
            Name of floris config yaml file for basis of floris interface
        turbconfig : List of str
            List of turbine yaml files that corresponds to RAFT turbine IDs 
        path : str
            Path to turbine library of yaml files

        '''
        from floris.tools import FlorisInterface
        
        # Setup FLORIS interface using base yaml file
        self.fi = FlorisInterface(config)
        
        # Update floris interface settings to match RAFT design
        self.fi.reinitialize(air_density = self.design["site"]["rho_air"], wind_shear = self.design["site"]["shearExp"])
        fowtInfo = [dict(zip( self.design['array']['keys'], row)) for row in self.design['array']['data']]
        self.fi.reinitialize(layout_x=[fowtInfo[j]["x_location"] for j in range(0,len(fowtInfo))], layout_y=[fowtInfo[j]["y_location"] for j in range(0,len(fowtInfo))])
        
        # create new turbine yaml file for each turbine with a unique turbine, platform, mooring, or heading adjustment
        # this is because these effect the pitch of the platform in the power-thrust curve
        # FLORIS reinitialize function calls on the turbine yaml files whenever reinitialize is called
      
        turblist = []
        uniqueLists =[]
        for l in range(len(self.design['cases']['data'])):
            case = dict(zip( self.design['cases']['keys'], self.design['cases']['data'][l]))   
            
            #list of lists for turbine yaml references
            turblist.append([])
            uniqueLists.append([])
            
            for i in range(self.nFOWT):
                turbID = fowtInfo[i]['turbineID']
                
                #Check if turbine has unique platform, turbine, mooring, or rotation ... if so, calculate new power thrust curve
                IDList = [fowtInfo[i]['turbineID'], fowtInfo[i]['platformID'], fowtInfo[i]['mooringID'], fowtInfo[i]['heading_adjust']]
                if IDList in uniqueLists[l]:
                    for j, ulist in enumerate(uniqueLists[l]):
                        if IDList == ulist:
                            ID = j
                    print('Turbine ' +str(i+1) +' is not unqiue, using Turbine ' + str(ID)+" input")
                else:
                    
                    # If turbine is unique then create new ID/input file
                    uniqueLists[l].append(IDList)
                    ID = len(uniqueLists[l]) - 1
                    print('Turbine ' +str(i+1) +' is unqiue, creating Turbine ' + str(ID)+ " input")
                    
                    with open(turbconfig[turbID - 1]) as file:
                        turbData = yaml.safe_load(file)
                    
                    #Find turbine ID and use yaml file associated with that ID as basis
                    turbData['hub_height'] = self.design["turbines"][turbID - 1]["hHub"]
                    turbData['rotor_diameter'] = self.design["turbines"][turbID - 1]["blade"][0]["Rtip"]*2 # Check this (takes the rotor radius from first blade)
                    turbData['ref_density_cp_ct'] = self.design["site"]["rho_air"]
                    
                    #RAFT may want to name the turbines
                    turbData['turbine_type'] ='turb'+str(ID)+'_case'+str(l) +'_floating'
                    
                    #Cp and Ct curves already incorporate the floating tilt... so FLORIS can ignore
                    turbData['floating_correct_cp_ct_for_tilt'] = False 
                    
                    #set up list of hub velocities to match floris 
                    uhubs=list(np.arange(3,25,0.5))
                    #uhubs.insert(0, 0)
                    uhubs.append(25.02)
                    uhubs.append(50)
                    
                    #Currently only setup to handle one rotor
                    #FLORIS inputs Cp, Ct, Cq curves with a yaw misalignment of 0 and wind heading of 0
                    #In reality, the mooring system stiffness would slightly change the Cp curve based on heading (because the pitch angle would change)
                    power, thrust, pitch = self.powerThrustCurve(i, 0, uhubs, 0, yaw = 0)
                    turbData['power_thrust_table']['power'] = np.array(power).tolist()
                    turbData['power_thrust_table']['thrust'] = np.array(thrust).tolist()
                    turbData['power_thrust_table']['wind_speed'] = np.array(uhubs).tolist()
                    
                    print('len winds ', len(uhubs))
                    print('len pitch ', len(pitch))
                    
                    
                    #Set floating tilt table only for use in Empirical Gaussian wake model (wake deflection for pitch angle)
                    turbData['floating_tilt_table']['wind_speeds'] = np.array(uhubs).tolist() # match roughly the wind speeds in example files
                    turbData['floating_tilt_table']['tilt'] = np.array(pitch).tolist()
        
                    with open(path+'\\'+'turb'+str(ID)+'case'+str(l)+'.yaml', 'w') as file:
                        yaml.dump(turbData, file, sort_keys=False, default_flow_style=None)
                turblist[l].append('turb'+str(ID)+'case'+str(l)+'.yaml')
            
            #reinitialize floris interface with updated turbine yaml files
            self.fi.reinitialize(turbine_type= turblist[l], turbine_library_path= path)
            
            #Update for given case
            self.fi.reinitialize(wind_directions = [case['wind_heading']+270], wind_speeds = [case['wind_speed']], turbulence_intensity= case['turbulence'])
            
            yaw_angles = np.ones([1,1,self.nFOWT]) * case['yaw_misalign']
            self.fi.calculate_wake(yaw_angles=yaw_angles)
    
            # Get the turbine powers
            turbine_powers = self.fi.get_turbine_powers()/1000.
            print('The turbine power matrix should be of dimensions 1 WD X 1 WS X '+str(self.nFOWT)+' Turbines')
            print('Turbine powers for case '+str(l+1))
            print(turbine_powers)
            print("Shape: ",turbine_powers.shape)
            
            self.turblist = turblist
    
    def florisFindEquilibrium(self, path, plotting = True):
        
        if not hasattr(self, 'fi'):
            raise AttributeError("Need to initialize floris coupling first")
            
        fowtInfo = [dict(zip( self.design['array']['keys'], row)) for row in self.design['array']['data']]
        #iterate through load cases
        for i in range(len(self.design['cases']['data'])):
            case = dict(zip( self.design['cases']['keys'], self.design['cases']['data'][i]))  
            
            #Reintiailize turbine yaml files (for correct case heading)
            self.fi.reinitialize(turbine_type= self.turblist[i], turbine_library_path= path)
            
            #FLORIS inputs the wind direction as direction wind is coming from (where the -X axis is 0)
            self.fi.reinitialize(wind_directions = [-case['wind_heading']+270], wind_speeds = [case['wind_speed']], turbulence_intensity= case['turbulence'])
            yaw_angles = np.ones([1,1,self.nFOWT]) 
            
            
            #calc yaw misalignment to input into FLORIS
            heading = case['wind_heading']
            for nfowt in range(0, (self.nFOWT)):
                rot = self.fowtList[nfowt].rotorList[0]
                
                if rot.yaw_mode == 0:  # assume aligned
                    nac_yaw = np.radians(heading)
                    
                elif rot.yaw_mode == 1:  # use case info
                    turbine_heading = getFromDict(case, 'turbine_heading', shape=0, default=0.0)  # [deg]
                    nac_yaw = np.radians(turbine_heading - heading)
                    
                elif rot.yaw_mode == 2:  # use self.yaw value
                    nac_yaw = rot.yaw
                else:
                    raise Exception('Unsupported yaw_mode value. Must be 0, 1, or 2.')
                
                rot.yaw = nac_yaw  # save the nacelle yaw value just in case it's useful later
                
                # find turbine global heading and tilt
                turbine_heading = np.arctan2(rot.q[1], rot.q[0]) + nac_yaw  # [rad]
    
                # inflow misalignment heading relative to turbine heading [deg]
                yaw_misalign = turbine_heading - np.radians(heading) 
                yaw_angles[0,0,nfowt] = np.degrees(yaw_misalign)
            
            print('Yaw misalignment angles: ', yaw_angles)
            
            
            winds = []
            xpositions = []
            ypositions = []
            for n in range(0, 2):
                
                #solve statics to find updated turbine positions
                self.solveStatics(case=case, display = 1)
            
                
                #update floris turbine positions
                self.fi.reinitialize(layout_x=[self.fowtList[nfowt].Xi0[0] + fowtInfo[nfowt]["x_location"] for nfowt in range(len(self.fowtList))], layout_y=[self.fowtList[nfowt].Xi0[1]  + fowtInfo[nfowt]["y_location"] for nfowt in range(len(self.fowtList))])
                self.fi.calculate_wake(yaw_angles=yaw_angles)
                print('Turbine avg vels ', self.fi.turbine_average_velocities[0][0])
                
                #update wind speed list for RAFT
                case['wind_speed'] = list(self.fi.turbine_average_velocities[0][0])
                winds.append(self.fi.turbine_average_velocities)
                xpositions.append([self.fowtList[nfowt].Xi0[0] + fowtInfo[nfowt]["x_location"] for nfowt in range(len(self.fowtList))])
                ypositions.append( [self.fowtList[nfowt].Xi0[1] + fowtInfo[nfowt]["y_location"] for nfowt in range(len(self.fowtList))])
        
        #return FLORIS turbine powers (in order of turbine list)
        turbine_powers = self.fi.get_turbine_powers()
        
        if plotting:
            import floris.tools.visualization as wakeviz
            horizontal_plane = self.fi.calculate_horizontal_plane(
                x_resolution=200,
                y_resolution=100,
                height=90.0,
                yaw_angles=yaw_angles,
            )

            y_plane = self.fi.calculate_y_plane(
                x_resolution=200,
                z_resolution=100,
                crossstream_dist=0.0,
                yaw_angles=yaw_angles,
            )
            cross_plane = self.fi.calculate_cross_plane(
                y_resolution=100,
                z_resolution=100,
                downstream_dist=630.0,
                yaw_angles=yaw_angles,
            )

            # Create the plots
            fig, ax_list = plt.subplots(1, 1, figsize=(10, 8))
            #ax_list = ax_list.flatten()
            wakeviz.visualize_cut_plane(horizontal_plane, ax=ax_list)

            cmap = plt.cm.get_cmap('viridis_r')
            
            #plot offset turbine positions for all iterations
            for step in range(0, len(xpositions)):

                ax_list.scatter(xpositions[step], ypositions[step], c=[
                                cmap(step/len(xpositions))], s=100)
                
            #plot neutral turbine positions
            for i in range(0, self.nFOWT):
                ax_list.scatter(self.design['array']['data'][i][3], self.design['array']['data'][i][4],color = 'black',s = 100, marker = "x")

        
        return(winds,xpositions, ypositions, turbine_powers)           

def runRAFT(input_file, turbine_file="", plot=0, ballast=False, station_plot=[]):
    '''
    This will set up and run RAFT based on a YAML input file.
    '''
    
    if input_file[-3:]=='pkl' or input_file[-6:]=='pickle':
        with open(input_file, 'rb') as pfile:
            design = pickle.load(pfile)
    elif not isinstance(input_file, dict):
        # open the design YAML file and parse it into a dictionary for passing to raft
        print("\n\nLoading RAFT input file: "+input_file)
        with open(input_file) as file:
            design = yaml.load(file, Loader=yaml.FullLoader)
    else:
        design = input_file
        print(f"'{design['name']}'")
    
    
    depth = float(design['mooring']['water_depth'])
    
    # for now, turn off potMod in the design dictionary to avoid BEM analysis
    #design['platform']['potModMaster'] = 1
    
    # read in turbine data and combine it in
    # if len(turbine_file) > 0:
    #   turbine = convertIEAturbineYAML2RAFT(turbine_file)
    #   design['turbine'].update(turbine)
    
    # Create and run the model
    print(" --- making model ---")
    model = Model(design)  
    print(" --- analyzing unloaded ---")
    model.analyzeUnloaded(ballast=ballast)
    print(" --- analyzing cases ---")
    model.analyzeCases(display=1)
    
    model.calcOutputs()
    
    if plot:
        #model.plot(station_plot=station_plot, zbounds=[-model.ms.depth, model.ms.depth + 2*model.ms.bodyList[0].r6[2]], hideGrid=True, draw_body=True)        
        model.plot(station_plot=station_plot)
        model.plotResponses()
    
    #model.preprocess_HAMS("testHAMSoutput", dw=0.1, wMax=10)
    
    return model



def runRAFTFarm(input_file, plot=0):
    '''
    This will set up and run RAFT "Farm" based on a YAML input file.
    '''
    
    if input_file[-3:]=='pkl' or input_file[-6:]=='pickle':
        with open(input_file, 'rb') as pfile:
            design = pickle.load(pfile)
    elif not isinstance(input_file, dict):
        # open the design YAML file and parse it into a dictionary for passing to raft
        print("\n\nLoading RAFTFarm input file: "+input_file)
        with open(input_file) as file:
            design = yaml.load(file, Loader=yaml.FullLoader)
    else:
        design = input_file
        print(f"'{design['name']}'")
    
    # Create and run the model
    print(" --- making model ---")
    model = Model(design)  
    print('**Note: RAFTFarm cannot run model.analyzeUnloaded()')
    print(" --- analyzing cases ---")
    model.analyzeCases(display=1)
    
    print('**Note: model.calcOutputs is not supported yet for multi-turbine Farm configurations')
    
    if plot: 
        model.plot()
        model.plotResponses()
    
    return model
    

    
    
if __name__ == "__main__":
    
    ### Run a Simple Model ###
    #model = runRAFT(os.path.join(raft_dir,'designs/Vertical_cylinder.yaml'), plot=1)

    ### Run a Reference FOWT Model ###
    #model = runRAFT(os.path.join(raft_dir,'designs/OC3spar.yaml'), plot=1)
    #model = runRAFT(os.path.join(raft_dir,'designs/OC4semi.yaml'), plot=1)
    model = runRAFT(os.path.join(raft_dir,'designs/VolturnUS-S.yaml'), plot=1)
    
    ### Run a MHK Model ###
    #model = runRAFT(os.path.join(raft_dir,'designs/FOCTT_example.yaml'), plot=1)
    #model = runRAFT(os.path.join(raft_dir,'designs/RM1_Floating.yaml'), plot=1)
    #model = runRAFT(os.path.join(raft_dir,'designs/test2.yaml'), plot=1)
    #model = runRAFT(os.path.join(raft_dir,'designs/test2.yaml'), plot=1)
    
    ### Run a RAFT Farm Model ###
    #model = runRAFTFarm(os.path.join(raft_dir,'designs/VolturnUS-S_farm.yaml'), plot=1)

    plt.show()
    <|MERGE_RESOLUTION|>--- conflicted
+++ resolved
@@ -36,15 +36,8 @@
             could in future be used to set up any number of identical turbines
         '''
 
-<<<<<<< HEAD
         self.fowtList = []      # list of FOWT objects
         self.coords = []        # list of FOWT reference coordinates in x and y (also stored inside each FOWT as x_ref, y_ref [m]
-=======
-        self.fowtList = []      # assume only 1 FOWT per model - so len(this list) = 1
-        self.coords = []
-
-        self.nDOF = 0  # number of DOFs in system
->>>>>>> ea567ef4
 
         self.nDOF = 0  # number of FOWT-level DOFs in the system - normally will be 6*len(fowtList)
 
@@ -280,84 +273,7 @@
         # set up output arrays for load cases >>> put these into an initialization function <<<
         
         self.results['case_metrics'] = {}
-<<<<<<< HEAD
-
-=======
-        self.results['case_metrics']['surge_avg'] = np.zeros(nCases)
-        self.results['case_metrics']['surge_std'] = np.zeros(nCases)
-        self.results['case_metrics']['surge_max'] = np.zeros(nCases)
-        self.results['case_metrics']['surge_PSD'] = np.zeros([nCases,self.nw])  # adding PSDs as well. Could put behind an if statement if this slows things down
-        
-        self.results['case_metrics']['sway_avg'] = np.zeros(nCases)
-        self.results['case_metrics']['sway_std'] = np.zeros(nCases)
-        self.results['case_metrics']['sway_max'] = np.zeros(nCases)
-        self.results['case_metrics']['sway_PSD'] = np.zeros([nCases,self.nw])
-        
-        self.results['case_metrics']['heave_avg'] = np.zeros(nCases)
-        self.results['case_metrics']['heave_std'] = np.zeros(nCases)
-        self.results['case_metrics']['heave_max'] = np.zeros(nCases)
-        self.results['case_metrics']['heave_PSD'] = np.zeros([nCases,self.nw])
-        
-        self.results['case_metrics']['roll_avg'] = np.zeros(nCases)
-        self.results['case_metrics']['roll_std'] = np.zeros(nCases)
-        self.results['case_metrics']['roll_max'] = np.zeros(nCases)
-        self.results['case_metrics']['roll_PSD'] = np.zeros([nCases,self.nw])
-        
-        self.results['case_metrics']['pitch_avg'] = np.zeros(nCases)
-        self.results['case_metrics']['pitch_std'] = np.zeros(nCases)
-        self.results['case_metrics']['pitch_max'] = np.zeros(nCases)
-        self.results['case_metrics']['pitch_PSD'] = np.zeros([nCases,self.nw])
-        
-        self.results['case_metrics']['yaw_avg'] = np.zeros(nCases)
-        self.results['case_metrics']['yaw_std'] = np.zeros(nCases)
-        self.results['case_metrics']['yaw_max'] = np.zeros(nCases)
-        self.results['case_metrics']['yaw_PSD'] = np.zeros([nCases,self.nw])
-        
-        nrotors = self.fowtList[0].nrotors
-
-        # nacelle acceleration
-        self.results['case_metrics']['AxRNA_avg'] = np.zeros([nCases,nrotors])    # = np.zeros(nCases)
-        self.results['case_metrics']['AxRNA_std'] = np.zeros([nCases,nrotors])    # = np.zeros(nCases)
-        self.results['case_metrics']['AxRNA_max'] = np.zeros([nCases,nrotors])    # = np.zeros(nCases)
-        self.results['case_metrics']['AxRNA_PSD'] = np.zeros([nCases,self.nw, nrotors])    # = np.zeros([nCases,self.nw])
-        # tower base bending moment
-        self.results['case_metrics']['Mbase_avg'] = np.zeros([nCases,nrotors])    # = np.zeros(nCases) 
-        self.results['case_metrics']['Mbase_std'] = np.zeros([nCases,self.nw, nrotors])    # = np.zeros(nCases)
-        self.results['case_metrics']['Mbase_max'] = np.zeros([nCases,nrotors])    # = np.zeros(nCases)
-        self.results['case_metrics']['Mbase_PSD'] = np.zeros([nCases,self.nw, nrotors])    # = np.zeros([nCases,self.nw])
-        self.results['case_metrics']['Mbase_DEL'] = np.zeros([nCases,nrotors])    # = np.zeros(nCases)       
-        # rotor speed
-        self.results['case_metrics']['omega_avg'] = np.zeros([nCases,nrotors])    # = np.zeros(nCases)    
-        self.results['case_metrics']['omega_std'] = np.zeros([nCases,nrotors])    # = np.zeros(nCases)    
-        self.results['case_metrics']['omega_max'] = np.zeros([nCases,nrotors])    # = np.zeros(nCases)  
-        self.results['case_metrics']['omega_PSD'] = np.zeros([nCases,self.nw, nrotors])    # = np.zeros([nCases,self.nw])        
-        # generator torque
-        self.results['case_metrics']['torque_avg'] = np.zeros([nCases,nrotors])    # = np.zeros(nCases) 
-        self.results['case_metrics']['torque_std'] = np.zeros([nCases,nrotors])    # = np.zeros(nCases)    
-        self.results['case_metrics']['torque_max'] = np.zeros([nCases,nrotors])    # = np.zeros(nCases)  
-        self.results['case_metrics']['torque_PSD'] = np.zeros([nCases,self.nw, nrotors])    # = np.zeros([nCases,self.nw])       
-        # rotor power 
-        self.results['case_metrics']['power_avg'] = np.zeros([nCases,nrotors])    # = np.zeros(nCases)
-        self.results['case_metrics']['power_std'] = np.zeros([nCases,nrotors])    # = np.zeros(nCases)    
-        self.results['case_metrics']['power_max'] = np.zeros([nCases,nrotors])    # = np.zeros(nCases)   
-        self.results['case_metrics']['power_PSD'] = np.zeros([nCases,self.nw, nrotors])    # = np.zeros([nCases,self.nw])     
-        # collective blade pitch
-        self.results['case_metrics']['bPitch_avg'] = np.zeros([nCases,nrotors])    # = np.zeros(nCases)   
-        self.results['case_metrics']['bPitch_std'] = np.zeros([nCases,nrotors])    # = np.zeros(nCases)    
-        self.results['case_metrics']['bPitch_max'] = np.zeros([nCases,nrotors])    # = np.zeros(nCases) 
-        self.results['case_metrics']['bPitch_PSD'] = np.zeros([nCases,self.nw, nrotors])    # = np.zeros([nCases,self.nw])
-
-        # mooring tension
-        self.results['case_metrics']['Tmoor_avg'] = np.zeros([nCases, 2*nLines]) # 2d array, for each line in each case?
-        self.results['case_metrics']['Tmoor_std'] = np.zeros([nCases, 2*nLines])
-        self.results['case_metrics']['Tmoor_max'] = np.zeros([nCases, 2*nLines])
-        self.results['case_metrics']['Tmoor_DEL'] = np.zeros([nCases, 2*nLines])
-        self.results['case_metrics']['Tmoor_PSD'] = np.zeros([nCases, 2*nLines, self.nw])
-        
-        # wind and wave spectra for reference
-        self.results['case_metrics']['wind_PSD'] = np.zeros([nCases, self.nw])
-        self.results['case_metrics']['wave_PSD'] = np.zeros([nCases, self.nw])
->>>>>>> ea567ef4
+
         
         # calculate the system's constant properties
         for fowt in self.fowtList:
@@ -507,82 +423,7 @@
         self.results['properties'] = {}   # signal this data is available by adding a section to the results dictionary
     """    
     
-<<<<<<< HEAD
        
-=======
-    def calcMooringAndOffsets(self):
-        '''Calculates mean offsets and linearized mooring properties for the current load case.
-        setEnv and calcSystemProps must be called first.  This will ultimately become a method for solving mean operating point.
-        '''
-
-        # apply any mean aerodynamic and hydrodynamic loads
-        #F_PRP = self.fowtList[0].F_aero0
-        F_PRP = np.sum(self.fowtList[0].F_aero0, axis=1)
-        # + self.fowtList[0].F_hydro0 <<< hydro load would be nice here eventually
-        self.ms.bodyList[0].f6Ext = np.array(F_PRP)
-
-
-        # Now find static equilibrium offsets of platform and get mooring properties about that point
-        # (This assumes some loads have been applied)
-        #self.ms.display=2
-
-        try:
-            self.ms.solveEquilibrium3(DOFtype="both", tol=0.01) #, rmsTol=1.0E-5)     # get the system to its equilibrium
-        except Exception as e:     #mp.MoorPyError
-            print('An error occured when solving system equilibrium: '+e.message)
-            #raise RuntimeError('An error occured when solving unloaded equilibrium: '+error.message)
-            
-        # ::: a loop could be added here for an array :::
-        fowt = self.fowtList[0]
-        
-        #print("Equilibrium'3' platform positions/rotations:")
-        #printVec(self.ms.bodyList[0].r6)
-
-        r6eq = self.ms.bodyList[0].r6
-        fowt.Xi0 = np.array(r6eq)   # save current mean offsets for the FOWT
-
-        #self.ms.plot()
-
-        print(f"Found mean offets with with surge = {r6eq[0]:.2f} m and pitch = {r6eq[4]*180/np.pi:.2f} deg.")
-        
-        try:
-            C_moor, J_moor = self.ms.getCoupledStiffness(lines_only=True, tensions=True) # get stiffness matrix and tension jacobian matrix
-            F_moor = self.ms.getForces(DOFtype="coupled", lines_only=True)    # get net forces and moments from mooring lines on Body
-            T_moor = self.ms.getTensions()
-        except Exception as e:
-            raise RuntimeError('An error occured when getting linearized mooring properties in offset state: '+e.message)
-            
-        # add any additional yaw stiffness that isn't included in the MoorPy model (e.g. if a bridle isn't modeled)
-        C_moor[5,5] += fowt.yawstiff
-
-        self.C_moor = C_moor
-        self.J_moor = J_moor        # jacobian of mooring line tensions w.r.t. coupled DOFs
-        self.F_moor = F_moor
-        self.T_moor = T_moor
-        
-        # store results
-        self.results['means'] = {}   # signal this data is available by adding a section to the results dictionary
-        self.results['means']['aero force'  ] = self.fowtList[0].F_aero0
-        self.results['means']['platform offset'  ] = r6eq
-        self.results['means']['mooring force'    ] = F_moor
-        self.results['means']['fairlead tensions'] = np.array([np.linalg.norm(self.ms.pointList[id-1].getForces()) for id in self.ms.bodyList[0].attachedP])
-        
-        # tower base bending moment
-        m_turbine = np.zeros([len(self.fowtList), max([len(self.fowtList[j].mtower) for j in range(len(self.fowtList))])])
-        zCG_turbine = np.zeros_like(m_turbine)
-        zBase = np.zeros_like(m_turbine)
-        hArm = np.zeros_like(m_turbine)
-        self.results['means']['Mbase'] = np.zeros_like(m_turbine)
-        for j in range(len(self.fowtList)):
-            for i in range(len(self.fowtList[j].mtower)):
-                m_turbine[j,i] = self.fowtList[j].mtower[i] + self.fowtList[j].mRNA[i]          # total masses of each turbine
-                zCG_turbine[j,i] = (self.fowtList[j].rCG_tow[i][2]*self.fowtList[j].mtower[i]  # CoG of each turbine
-                                    + self.fowtList[j].hHub[i]*self.fowtList[j].mRNA[i])/m_turbine[j,i]
-                zBase[j,i] = self.fowtList[j].memberList[self.fowtList[j].nplatmems + i].rA[2]  # tower base elevation [m]
-                hArm[j,i] = zCG_turbine[j,i] - zBase[j,i]                                                  # vertical distance from tower base to turbine CG [m]
-                self.results['means']['Mbase'][j,i] = m_turbine[j,i]*self.fowtList[j].g * hArm[j,i]*np.sin(r6eq[4]) + transformForce(self.fowtList[j].F_aero0[:,i], offset=[0,0,-hArm[j,i]])[4] # mean moment from weight and thrust
-    
->>>>>>> ea567ef4
     
 
     def solveEigen(self):
@@ -1109,30 +950,11 @@
             c = cm.jet((c-np.min(c))/(np.max(c)-np.min(c)))      # set up colormap to use to plot successive iteration results
 
         # ::: a loop could be added here for an array :::
-<<<<<<< HEAD
         # Loop through each fowt to calculate its independent response to wave excitation.
         # This is the iterative linearization stage to get individual impedance matrices.
         for i, fowt in enumerate(self.fowtList):
             i1 = i*6                                              # range of DOFs for the current turbine
             i2 = i*6+6
-=======
-        fowt = self.fowtList[0]
-        i1 = 0                                                # range of DOFs for the current turbine
-        i2 = 6
-        
-        # >>>> NOTE: Turbulent wind excitation is currently disabled pending formulation checks/fixes <<<<
-        print('Solving for system response to wave excitation') 
-        fowt.F_aero = fowt.F_aero*0 # <<<< a separate solve needs to be added for wind-driven response <<<< 
-
-        # sum up all linear (non-varying) matrices up front
-        M_lin = np.sum(fowt.A_aero, axis=3) + fowt.M_struc[:,:,None] + fowt.A_BEM + fowt.A_hydro_morison[:,:,None] # mass
-        B_lin = np.sum(fowt.B_aero, axis=3) + fowt.B_struc[:,:,None] + fowt.B_BEM                                  # damping
-        C_lin =                               fowt.C_struc   + self.C_moor        + fowt.C_hydro                   # stiffness
-        F_lin = np.sum(fowt.F_aero, axis=2) +                          fowt.F_BEM + fowt.F_hydro_iner              # excitation
-        
-        # start fixed point iteration loop for dynamics
-        for iiter in range(nIter):
->>>>>>> ea567ef4
             
             # total FOWT complex response amplitudes (this gets updated each iteration)
             XiLast = np.zeros([fowt.nDOF,self.nw], dtype=complex) + XiStart    # displacement and rotation complex amplitudes [m, rad]
@@ -1569,15 +1391,10 @@
         self.fowtList[0].calcBEM(dw=dw, wMax=wMax, dz=dz, da=da)
 
 
-<<<<<<< HEAD
     def plot(self, ax=None, hideGrid=False, draw_body=True, color=None, nodes=0, 
              xbounds=None, ybounds=None, zbounds=None, plot_rotor=True, airfoils=False, 
-             station_plot=[], zorder=2, figsize=(6,4)):
-=======
-    def plot(self, ax=None, hideGrid=False, draw_body=True, color='k', nodes=0, 
-             xbounds=None, ybounds=None, zbounds=None, plot_rotor=True, airfoils=False, station_plot=[],
-             plot_water=False, plot_soil=False):
->>>>>>> ea567ef4
+             station_plot=[], zorder=2, figsize=(6,4), plot_water=False, plot_soil=False):
+
         '''plots the whole model, including FOWTs and mooring system...'''
 
         # for now, start the plot via the mooring system, since MoorPy doesn't yet know how to draw on other codes' plots
@@ -1602,7 +1419,6 @@
                 self.ms.plot(ax=ax, color=color, draw_body=draw_body, xbounds=xbounds, ybounds=ybounds, zbounds=zbounds)
 
         # plot each FOWT
-<<<<<<< HEAD
         for fowt in self.fowtList:
             fowt.plot(ax, color=color, zorder=zorder, nodes=nodes, 
                       plot_rotor=plot_rotor, station_plot=station_plot, 
@@ -1610,11 +1426,6 @@
         
         set_axes_equal(ax)
         
-=======
-        for ifowt in self.fowtList:
-            ifowt.plot(ax, color=color, nodes=nodes, plot_rotor=plot_rotor, station_plot=station_plot, airfoils=airfoils)
-            
->>>>>>> ea567ef4
         if hideGrid:       
             ax.set_xticks([])    # Hide axes ticks
             ax.set_yticks([])

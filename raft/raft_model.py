--- conflicted
+++ resolved
@@ -141,13 +141,10 @@
             self.nFOWT = 1
             
             # Note: its mooring system will be put in the FOWT now rather than existing at the model/array level.
-<<<<<<< HEAD
             design['platform'] = design['platform'][0]  # only use the first platform in the list
             design['turbine']  = design['turbine'][0]   # only use the first turbine in the list
             design['mooring']  = design['mooring'][0]   # only use the first mooring in the list
 
-=======
->>>>>>> a84b8f60
             # # process mooring information 
             self.ms = mp.System()
             self.ms.parseYAML(design['mooring'])
@@ -775,19 +772,9 @@
                 RMSeForce  = np.linalg.norm([Y[6*i  :6*i+3] for i in range(self.nFOWT)])
                 RMSeMoment = np.linalg.norm([Y[6*i+3:6*i+6] for i in range(self.nFOWT)])
                 print(f"Iteration RMS force adn moment errors: {RMSeForce:8.2e} {RMSeMoment:8.2e}")
-<<<<<<< HEAD
                 # if RMSeForce < 100 and RMSeMoment < 100:
                     # breakpoint()
             
-=======
-                if RMSeForce < 100 and RMSeMoment < 100:
-                    if display > 1:
-                        breakpoint()
-                    else:
-                        print('Warning: RMS error of equilibrium forces or moments exceeds 100.')
-           
-           
->>>>>>> a84b8f60
             return Y, oths, False
         
         
@@ -1368,15 +1355,8 @@
         
         fig, ax = plt.subplots(6, 1, sharex=True)
         
-<<<<<<< HEAD
         metrics = self.results['case_metrics'][0]
         nCases = len(metrics['surge_avg'])
-        
-        for iCase in range(nCases):
-=======
-        # loop through each FOWT and plot its response (on the same figure for now)
-        for i in range(self.nFOWT):
->>>>>>> a84b8f60
         
             metrics = self.results['case_metrics'][i]
             nCases = len(metrics['surge_avg'])
@@ -1414,14 +1394,10 @@
     def saveResponses(self, outPath):
         '''Save the power spectral densities of the available response channels for each case to an output file.'''
         
-<<<<<<< HEAD
         metrics = self.results['case_metrics'][0]
         nCases = len(metrics['surge_avg'])
         
         chooseMetrics = ['wave_PSD', 'surge_PSD', 'sway_PSD', 'heave_PSD', 'roll_PSD', 'pitch_PSD', 'yaw_PSD', 'AxRNA_PSD', 'Mbase_PSD']
-=======
-        chooseMetrics = ['wave_PSD', 'surge_PSD', 'heave_PSD', 'pitch_PSD', 'AxRNA_PSD', 'Mbase_PSD']
->>>>>>> a84b8f60
         metricUnit    = ['m^2/Hz', 'm^2/Hz', 'm^2/Hz', 'deg^2/Hz', '(m/s^2)^2/Hz', '(Nm)^2/Hz']
         
         for i in range(self.nFOWT):

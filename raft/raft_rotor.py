--- conflicted
+++ resolved
@@ -355,27 +355,6 @@
             mean platform pitch angle to be included in rotor tilt angle [rad]
         '''
         
-<<<<<<< HEAD
-        Uinf = 14.  # inflow wind speed (m/s) <<< eventually should be consistent with rest of RAFT
-        Hhub = 150.
-
-    
-        # extract derivatives of interest, interpolated for the current wind speed
-        dT_dU  = np.interp(self.V, self.Uhub, self.J["T", "Uhub"     ])
-        dT_dOm = np.interp(self.V, self.Uhub, self.J["T", "Omega_rpm"]) / rpm2radps
-        dT_dPi = np.interp(self.V, self.Uhub, self.J["T", "pitch_deg"]) * rad2deg
-        dQ_dU  = np.interp(self.V, self.Uhub, self.J["Q", "Uhub"     ])
-        dQ_dOm = np.interp(self.V, self.Uhub, self.J["Q", "Omega_rpm"]) / rpm2radps
-        dQ_dPi = np.interp(self.V, self.Uhub, self.J["Q", "pitch_deg"]) * rad2deg
-
-        # Pitch control gains at self.V (Uinf), flip sign to translate ROSCO convention to this one
-        kp_U    = -np.interp(self.V, self.Uhub, self.kp_0) 
-        ki_U    = -np.interp(self.V, self.Uhub, self.ki_0) 
-
-        # Torque control gains, need to get these from somewhere
-        kp_tau = self.kp_tau * (kp_U == 0)  #     -38609162.66552     ! VS_KP				- Proportional gain for generator PI torque controller [1/(rad/s) Nm]. (Only used in the transitional 2.5 region if VS_ControlMode =/ 2)
-        ki_tau = self.kp_tau  * (kp_U == 0)   #    -4588245.18720      ! VS_KI	
-=======
         loads, derivs = self.runCCBlade(case['wind_speed'], ptfm_pitch=ptfm_pitch, yaw_misalign=case['yaw_misalign'])
         
         Uinf = case['wind_speed']  # inflow wind speed (m/s) <<< eventually should be consistent with rest of RAFT
@@ -393,7 +372,6 @@
         # Pitch control gains at Uinf (Uinf), flip sign to translate ROSCO convention to this one
         kp_U    = -np.interp(Uinf, self.Uhub, self.kp_0) 
         ki_U    = -np.interp(Uinf, self.Uhub, self.ki_0) 
->>>>>>> 8cb722ea
         
         a_aer = np.zeros_like(self.w)
         b_aer = np.zeros_like(self.w)

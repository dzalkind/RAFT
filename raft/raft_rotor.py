--- conflicted
+++ resolved
@@ -30,16 +30,11 @@
         '''
         >>>> add mean offset parameters add move this to runCCBlade<<<<
         '''
-<<<<<<< HEAD
+
         # Should inherit these from raft_model or _env?
-        self.w = np.arange(.05, 3, 0.05)
+        self.w = np.array(w)
         self.V = 14.
         
-=======
-
-        self.w = np.array(w)
-
->>>>>>> 5142611c
         # (not worrying about rotor structure/mass yet, just aero)
         blade   = turbine['blade']
         airfoils= turbine['airfoils']
@@ -50,37 +45,18 @@
         yaw  = 0        
 
         # Set some turbine params, this can come from WEIS/WISDEM or an external input
-<<<<<<< HEAD
-        if turbine_string == 'IEA-10-198-RWT':
+            self.rot_from_  weis = yaml.load(open(os.path.join(raft_dir,'designs/rotors/IEA-15MW_WEIS.yaml'),'r'))
+        if True:
+            self.Uhub = np.array(self.rot_from_weis['wt_ops']['v'])
+            self.Omega_rpm = np.array(self.rot_from_weis['wt_ops']['omega_op']) / rpm2radps
+            self.pitch_deg = np.array(self.rot_from_weis['wt_ops']['pitch_op']) * rad2deg
+            self.I_drivetrain = 3.2e8
+        else:
             self.Uhub = np.array([14.])
-            self.Omega_rpm = np.array([9.56])
+            self.Omega_rpm = np.array([7.56])
             self.pitch_deg = np.array([13.78])
-            self.I_drivetrain = 1.6e8
-        elif turbine_string == 'IEA-15-240-RWT':
-            self.rot_from_weis = yaml.load(open(os.path.join(raft_dir,'designs/rotors/IEA-15MW_WEIS.yaml'),'r'))
-            if True:
-                self.Uhub = np.array(self.rot_from_weis['wt_ops']['v'])
-                self.Omega_rpm = np.array(self.rot_from_weis['wt_ops']['omega_op']) / rpm2radps
-                self.pitch_deg = np.array(self.rot_from_weis['wt_ops']['pitch_op']) * rad2deg
-                self.I_drivetrain = 3.2e8
-            else:
-                self.Uhub = np.array([14.])
-                self.Omega_rpm = np.array([7.56])
-                self.pitch_deg = np.array([13.78])
-                self.I_drivetrain = 3.2e8
-
-=======
-        #if turbine_string == 'IEA-10-198-RWT':
-        #    self.Uhub = np.array([14.])
-        #    self.Omega_rpm = np.array([9.56])
-        #    self.pitch_deg = np.array([13.78])
-        #    self.I_drivetrain = 1.6e8
-        #elif turbine_string == 'IEA-15-240-RWT':
-        self.Uhub = np.array([14.])
-        self.Omega_rpm = np.array([7.56])
-        self.pitch_deg = np.array([13.78])
-        self.I_drivetrain = 3.2e8
->>>>>>> 5142611c
+            self.I_drivetrain = 3.2e8
+
 
         # Set default control gains
         self.kp_0 = np.zeros_like(self.Uhub)
@@ -180,14 +156,8 @@
         print(self.outputs["CP"])
 
         self.J={}
-<<<<<<< HEAD
     
         
-=======
-
-        self.J["T", "Uhub"] = derivs['dT']['dUinf'][0]
-
->>>>>>> 5142611c
 
         dP = derivs["dP"]
         self.J["P", "r"] = dP["dr"]
@@ -323,55 +293,11 @@
         kp_U    = -np.interp(self.V, self.Uhub, self.kp_0) 
         ki_U    = -np.interp(self.V, self.Uhub, self.ki_0) 
         
-<<<<<<< HEAD
         a_aer = np.zeros_like(self.w)
         b_aer = np.zeros_like(self.w)
         C   = np.zeros_like(self.w,dtype=np.complex_)
         C2  = np.zeros_like(self.w,dtype=np.complex_)
         D   = np.zeros_like(self.w,dtype=np.complex_)
-=======
-        else:
-
-            # Hard code at 14 m/s until CCBlade is hooked up
-            # Note: pitch in rad., omega in rad/s
-            dT_dU  = 2.1e5
-            dT_dOm = -1.9e5
-            dT_dPi = -1.1e7
-            dQ_dU  = 4.7e6
-            dQ_dOm = -3.2e7
-            dQ_dPi = -1.6e8
-
-        ww = self.w
-
-        a_aer = np.zeros_like(ww)
-        b_aer = np.zeros_like(ww)
-        C   = np.zeros_like(ww,dtype=np.complex_)
-        C2   = np.zeros_like(ww,dtype=np.complex_)
-
-        import matplotlib.pyplot as plt
-        fig1, ax1 = plt.subplots(2,1)
-        fig2, ax2 = plt.subplots(2,1)
-
-        
-
-        for kp, ki in zip(kp_arr,ki_arr):
-            # Roots of characteristic equation
-            print('here')
-            p = np.array([-I_drivetrain, (dQ_dOm + kp * dQ_dPi), ki* dQ_dPi])
-            r = np.roots(p)
-
-            for iw, omega in enumerate(ww):
-
-                # control transfer function
-                C[iw] = (1j * omega * dQ_dU) / \
-                    (I_drivetrain * omega**2 + (dQ_dOm + kp * dQ_dPi) * 1j * omega + ki* dQ_dPi)
-
-                # alternative for debugging
-                C2[iw] = C[iw] / (1j * omega)
-
-                # Complex aero damping
-                D = 1j * omega * dT_dU - (((dT_dOm + kp * dT_dPi) * 1j * omega + ki * dT_dPi ) * C[iw])
->>>>>>> 5142611c
 
         # Roots of characteristic equation, helps w/ debugging
         p = np.array([-self.I_drivetrain, (dQ_dOm + kp_U * dQ_dPi), ki_U* dQ_dPi])
@@ -388,26 +314,8 @@
             # alternative for debugging
             C2[iw] = C[iw] / (1j * omega)
 
-<<<<<<< HEAD
             # Complex aero damping
             T = 1j * omega * (dT_dU - self.k_float * dT_dPi / Hhub) - (((dT_dOm + kp_U * dT_dPi) * 1j * omega + ki_U * dT_dPi ) * C[iw])
-
-            a_aer[iw] = -(1/omega**2) * np.real(T)
-            b_aer[iw] = (1/omega) * np.imag(T)
-
-        # wish list       
-        # dMy_dU  = np.interp(Uinf, self.Uhub, self.J["My", "Uhub"     ])  # overturning moment about hub
-        # dMy_dShearExp = 
-        # ...
-        
-        # # coefficients to be filled in
-        # A_aero = np.zeros([6,6])                        # added mass
-        # B_aero = np.zeros([6,6])                        # damping
-        # C_aero = np.zeros([6,6])                        # stiffness
-        # F_aero0= np.zeros(6)                            # steady wind forces/moments
-        # F_aero = np.zeros([6,nw])                       # wind excitation spectra in each DOF
-=======
-        #plt.show()
         
         # coefficients to be filled in
         nw = len(self.w)
@@ -416,7 +324,6 @@
         C_aero = np.zeros([6,6])                        # stiffness
         F_aero0= np.zeros(6)                            # steady wind forces/moments
         F_aero = np.zeros([6,nw])                       # wind excitation spectra in each DOF
->>>>>>> 5142611c
         
         # calculate contribution to system matrices      
         A_aero[0,0,:] = a_aer
@@ -428,8 +335,7 @@
         #    F_aero[4,i] = U_amplitude[i]*dT_dU*Hhub        # pitch excitation
         
         
-<<<<<<< HEAD
-        return a_aer, b_aer #  B_aero, C_aero, F_aero0, F_aero
+        return A_aero, B_aero, C_aero, F_aero0, F_aero, a_aer, b_aer #  B_aero, C_aero, F_aero0, F_aero
         
 
 if __name__=='__main__':
@@ -447,7 +353,7 @@
 
     for iU, Uinf in enumerate(UU):
         rr.V = Uinf
-        a_aer, b_aer = rr.calcAeroServoContributions()
+        _, a_aer, b_aer = rr.calcAeroServoContributions()
 
         a_aer_U[iU] = np.interp(2 * np.pi / 30, rr.w, a_aer)
         b_aer_U[iU] = np.interp(2 * np.pi / 30, rr.w, b_aer)
@@ -485,27 +391,3 @@
 
     # ax2[1].plot(ww,np.angle(C))
     # ax2[1].set_ylabel('phase(C)')
-=======
-        return A_aero, B_aero, C_aero, F_aero0, F_aero
-
-    def control(omega):
-        pass
-        
-
-if __name__=='__main__':
-    from runRAFT import loadTurbineYAML
-    ww = np.arange(0.05, 0.3, 0.05)
-    ww = np.linspace(0.05, 0.3)
-    # ww = np.logspace(-4,0)
-    fname_turbine = 'IEA-15-240-RWT'
-    fname_turbine = 'IEA-10-198-RWT'
-    
-    turbine = loadTurbineYAML('../designs/rotors/'+fname_turbine+'.yaml')
-    
-    rr = Rotor(turbine, ww)
-    rr.runCCBlade()
-    rr.setControlGains(fname_turbine)
-
-    rr.calcAeroServoContributions()
-    plt.show()
->>>>>>> 5142611c

--- conflicted
+++ resolved
@@ -90,17 +90,11 @@
             self.yawstiff = 0
 
         # Turbine rotor
-<<<<<<< HEAD
-        self.rotor = Rotor(design['turbine'], self.w)
-
-        self.rotor.runCCBlade()   # << eventually should be done after solving mean offsets
-=======
         design['turbine']['rho_air' ] = design['site']['rho_air']
         design['turbine']['mu_air'  ] = design['site']['mu_air']
         design['turbine']['shearExp'] = design['site']['shearExp']
         
-        self.rotor = Rotor(design['turbine'], self.w)        
->>>>>>> 4180c1e2
+        self.rotor = Rotor(design['turbine'], self.w)     
 
         # turbine RNA description
         self.mRNA    = design['turbine']['mRNA']

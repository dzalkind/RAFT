--- conflicted
+++ resolved
@@ -348,17 +348,11 @@
 
 
 
-<<<<<<< HEAD
-    def calcBEM(self):
-=======
     def calcBEM(self, FAST_outname='', dw=0, wMax=0, wInf=10.0, dz=3.0, da=2.0):
->>>>>>> b3696e7a
         '''This generates a mesh for the platform and runs a BEM analysis on it
         using pyHAMS. It can also write adjusted .1 and .3 output files suitable
         for use with OpenFAST.
         The mesh is only made for non-interesecting members flagged with potMod=1.
-<<<<<<< HEAD
-=======
         
         PARAMETERS
         ----------
@@ -378,7 +372,6 @@
             desired longitudinal panel size for potential flow BEM analysis (m)
         da : float
             desired azimuthal panel size for potential flow BEM analysis (m)
->>>>>>> b3696e7a
         '''
                 
         # go through members to be modeled with BEM and calculated their nodes and panels lists
@@ -411,10 +404,6 @@
             
             ph.write_hydrostatic_file(meshDir)          # HAMS needs a hydrostatics file, but it's unused for .1 and .3, so write a blank one
             
-<<<<<<< HEAD
-            ph.write_control_file(meshDir, waterDepth=self.depth, incFLim=1, iFType=3, oFType=4,   # inputs are in rad/s, outputs in s
-                                  numFreqs=self.w.size, freqList=self.w)
-=======
             # prepare frequency settings for HAMS
             if dw == 0:
                 dw_HAMS = self.dw_BEM
@@ -425,9 +414,8 @@
             
             nw_HAMS = int(np.ceil(wMax_HAMS/dw_HAMS))  # ensure the upper frequency of the HAMS analysis is large enough
                 
-            ph.write_control_file(meshDir, waterDepth=self.depth, iFType=3, oFType=4,   # inputs are in rad/s, outputs in s
+            ph.write_control_file(meshDir, waterDepth=self.depth, incFLim=1, iFType=3, oFType=4,   # inputs are in rad/s, outputs in s
                                   numFreqs=-(nw_HAMS+1), minFreq=0.0, dFreq=dw_HAMS)
->>>>>>> b3696e7a
             
             # execute the HAMS analysis
             ph.run_hams(meshDir) 
@@ -436,14 +424,11 @@
             data1 = os.path.join(meshDir, 'Output','Wamit_format','Buoy.1')
             data3 = os.path.join(meshDir, 'Output','Wamit_format','Buoy.3')
             
-<<<<<<< HEAD
+
             addedMass, damping, w1 = ph.read_wamit1B(data1, TFlag=True)
             M, P, R, I, w3, headings = ph.read_wamit3B(data3, TFlag=True)            
-=======
-            addedMass, damping, w1    = ph.read_wamit1B(data1, TFlag=True)
-            M, P, R, I, w3, headings  = ph.read_wamit3B(data3, TFlag=True)
-            
-            
+
+            '''
             # if requested, write hydro files for OpenFAST at whatever frequency resolution HAMS used
             if len(FAST_outname) > 0:   
             
@@ -484,8 +469,7 @@
                             for j in range(len(headings)):
                                 f1.write("{:14.6e} {:14.6e}     {:d} {:13.6e} {:13.6e} {:13.6e} {:13.6e}\n".format(
                                     2.0*np.pi/w1[iw], headings[j], i+1, M[j,i,iw], P[j,i,iw], R[j,i,iw], I[j,i,iw]))
-            
->>>>>>> b3696e7a
+            '''
             
             # interpole to the frequencies RAFT is using
             addedMassInterp = interp1d(w1, addedMass, assume_sorted=False, axis=2)(self.w)

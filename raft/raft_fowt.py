--- conflicted
+++ resolved
@@ -90,17 +90,9 @@
             self.yawstiff = 0
 
         # Turbine rotor
-<<<<<<< HEAD
-        design['turbine']['rho_air' ] = design['site']['rho_air']
-        design['turbine']['mu_air'  ] = design['site']['mu_air']
-        design['turbine']['shearExp'] = design['site']['shearExp']
-        
-        self.rotor = Rotor(design['turbine'], self.w)        
-=======
         self.rotor = Rotor(design['turbine'], self.w)
 
         self.rotor.runCCBlade()   # << eventually should be done after solving mean offsets
->>>>>>> 0989ff10
 
         # turbine RNA description
         self.mRNA    = design['turbine']['mRNA']
